--- conflicted
+++ resolved
@@ -5,19 +5,9 @@
       kind: servicecomb
       endpoints: ["127.0.0.1:30105"]
       # only allow mode implemented in incremental approach like push, watch(such as pub/sub, long polling)
-<<<<<<< HEAD
       mode: [push]
-      revision: 100
-    - name: dc3
-      kind: consul
-      endpoints: []
-      # since consul will not push data to servcecomb, if we need set push and watch mode to achieve two direction sync
-      mode: [push,watch]
   tombstone:
     retire:
       # use linux crontab not Quartz cron
       cron:
-      reserve: 24h
-=======
-      mode: [push]
->>>>>>> 5ac1c528
+      reserve: 24h