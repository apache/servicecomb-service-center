/*
 * Licensed to the Apache Software Foundation (ASF) under one or more
 * contributor license agreements.  See the NOTICE file distributed with
 * this work for additional information regarding copyright ownership.
 * The ASF licenses this file to You under the Apache License, Version 2.0
 * (the "License"); you may not use this file except in compliance with
 * the License.  You may obtain a copy of the License at
 *
 *     http://www.apache.org/licenses/LICENSE-2.0
 *
 * Unless required by applicable law or agreed to in writing, software
 * distributed under the License is distributed on an "AS IS" BASIS,
 * WITHOUT WARRANTIES OR CONDITIONS OF ANY KIND, either express or implied.
 * See the License for the specific language governing permissions and
 * limitations under the License.
 */
package servicecenter

import (
	"context"
	"errors"
	"fmt"

	"github.com/apache/servicecomb-service-center/pkg/log"
	"github.com/apache/servicecomb-service-center/syncer/pkg/utils"
	"github.com/apache/servicecomb-service-center/syncer/plugins"
	pb "github.com/apache/servicecomb-service-center/syncer/proto"
	"github.com/apache/servicecomb-service-center/syncer/servicecenter/storage"
	"github.com/coreos/etcd/clientv3"
	"github.com/go-chassis/cari/discovery"
)

// Store interface of servicecenter
type Servicecenter interface {
	SetStorageEngine(engine clientv3.KV)
	FlushData()
	Registry(clusterName string, data *pb.SyncData)
	Discovery() *pb.SyncData
<<<<<<< HEAD
	IncrementRegistry(clusterName string, data *pb.SyncData)
=======
	GetSyncMapping() pb.SyncMapping
>>>>>>> 563f03c4
}

type servicecenter struct {
	servicecenter plugins.Servicecenter
	storage       storage.Storage
}

// NewServicecenter new store with endpoints
func NewServicecenter(opts ...plugins.SCConfigOption) (Servicecenter, error) {
	dc, err := plugins.Plugins().Servicecenter().New(opts...)
	if err != nil {
		return nil, err
	}

	return &servicecenter{
		servicecenter: dc,
	}, nil
}

func (s *servicecenter) SetStorageEngine(engine clientv3.KV) {
	s.storage = storage.NewStorage(engine)
}

// FlushData flush data to servicecenter, update mapping data
func (s *servicecenter) FlushData() {
	data, err := s.servicecenter.GetAll(context.Background())
	if err != nil {
		log.Errorf(err, "Syncer discover instances failed")
		return
	}

	maps := s.storage.GetMaps()

	data, maps = s.exclude(data, maps)
	s.storage.UpdateData(data)
	s.storage.UpdateMaps(maps)
}

// Registry registry data to the servicecenter, update mapping data
func (s *servicecenter) Registry(clusterName string, data *pb.SyncData) {
	mapping := s.storage.GetMapByCluster(clusterName)
	for _, inst := range data.Instances {
		svc := searchService(inst, data.Services)
		if svc == nil {
			err := errors.New("service does not exist")
			log.Errorf(err, "servicecenter.Registry, serviceID = %s, instanceId = %s", inst.ServiceId, inst.InstanceId)
			continue
		}

		// If the svc is in the mapping, just do nothing, if not, created it in servicecenter and get the new serviceID
		svcID := s.createService(svc)
		log.Debugf("create service success orgServiceID= %s, curServiceID = %s", inst.ServiceId, svcID)

		// If inst is in the mapping, just heart beat it in servicecenter
		log.Debugf("trying to do registration of instance, instanceID = %s", inst.InstanceId)
		if s.heartbeatInstances(mapping, inst) {
			continue
		}

		// If inst is not in the mapping, that is because this the first time syncer get the instance data
		// in this case, we should registry it to the servicecenter and get the new instanceID
		item := &pb.MappingEntry{
			ClusterName:   clusterName,
			DomainProject: svc.DomainProject,
			OrgServiceID:  svc.ServiceId,
			OrgInstanceID: inst.InstanceId,
			CurServiceID:  svcID,
			CurInstanceID: s.registryInstances(svc.DomainProject, svcID, inst),
		}

		// Use new serviceID and instanceID to update mapping data in this servicecenter
		if item.CurInstanceID != "" {
			mapping = append(mapping, item)
		}
	}
	// UnRegistry instances that is not in the data which means the instance in the mapping is no longer actived
	mapping = s.unRegistryInstances(data, mapping)
	// Update mapping data of the cluster to the storage of the servicecenter
	s.storage.UpdateMapByCluster(clusterName, mapping)
}

// Discovery discovery data from storage
func (s *servicecenter) Discovery() *pb.SyncData {
	return s.storage.GetData()
}

<<<<<<< HEAD
func (s *servicecenter) IncrementRegistry(clusterName string, data *pb.SyncData) {
	mapping := s.storage.GetMapByCluster(clusterName)
	for _, inst := range data.Instances {
		svc := searchService(inst, data.Services)
		if svc == nil {
			err := utils.ErrServiceSearch
			log.Error(fmt.Sprintf("servicecenter.Registry, serviceID = %s, instanceId = %s",
				inst.ServiceId, inst.InstanceId), err)
			continue
		}

		// If the svc is in the mapping, just do nothing, if not, created it in servicecenter and get the new serviceID
		svcID := s.createService(svc)
		log.Debug(fmt.Sprintf("create service success orgServiceID= %s, curServiceID = %s", inst.ServiceId, svcID))

		matches := pb.Expansions(inst.Expansions).Find("action", map[string]string{})
		if len(matches) != 1 {
			err := utils.ErrActionInvalid
			log.Error("can not handle invalid action", err)
			continue
		}
		action := string(matches[0].Bytes[:])

		if action == string(discovery.EVT_CREATE) {
			log.Debug(fmt.Sprintf("trying to do registration of instance, instanceID = %s", inst.InstanceId))

			// If inst is in the mapping, just heart beat it in servicecenter
			if s.heartbeatInstances(mapping, inst) {
				continue
			}

			item := &pb.MappingEntry{
				ClusterName:   clusterName,
				DomainProject: svc.DomainProject,
				OrgServiceID:  svc.ServiceId,
				OrgInstanceID: inst.InstanceId,
				CurServiceID:  svcID,
				CurInstanceID: s.registryInstances(svc.DomainProject, svcID, inst),
			}

			// Use new serviceID and instanceID to update mapping data in this servicecenter
			if item.CurInstanceID != "" {
				mapping = append(mapping, item)
			}
		}

		if action == string(discovery.EVT_DELETE) {
			log.Debug(fmt.Sprintf("trying to do unRegistration of instance, instanceID = %s", inst.InstanceId))
			if len(mapping) == 0 {
				err := utils.ErrMappingSearch
				log.Error("fail to handle unregister", err)
				return
			}

			index := 0
			ctx := context.Background()

			for _, val := range mapping {
				if val.OrgInstanceID == inst.InstanceId {
					err := s.servicecenter.UnregisterInstance(ctx, val.DomainProject, val.CurServiceID, val.CurInstanceID)
					if err != nil {
						log.Error("Servicecenter delete instance failed", err)
					}
					log.Debug(fmt.Sprintf("Unregistered instance, InstanceID = %s", val.CurInstanceID))
					break
				}
				index++
			}

			switch {
			case len(mapping) == 1:
				mapping = nil
			case index == 0:
				mapping = mapping[index+1:]
			case index == len(mapping)-1:
				mapping = mapping[:index]
			case index == len(mapping):
				err := utils.ErrInstanceDelete
				log.Error(fmt.Sprintf("can not find instance to delete, OrgInstanceID: %s", inst.InstanceId), err)
			default:
				mapping = append(mapping[:index], mapping[index+1:]...)
			}
		}
		s.storage.UpdateMapByCluster(clusterName, mapping)
	}
=======
func (s *servicecenter) GetSyncMapping() pb.SyncMapping {
	return s.storage.GetMaps()
>>>>>>> 563f03c4
}<|MERGE_RESOLUTION|>--- conflicted
+++ resolved
@@ -36,11 +36,8 @@
 	FlushData()
 	Registry(clusterName string, data *pb.SyncData)
 	Discovery() *pb.SyncData
-<<<<<<< HEAD
 	IncrementRegistry(clusterName string, data *pb.SyncData)
-=======
 	GetSyncMapping() pb.SyncMapping
->>>>>>> 563f03c4
 }
 
 type servicecenter struct {
@@ -127,7 +124,6 @@
 	return s.storage.GetData()
 }
 
-<<<<<<< HEAD
 func (s *servicecenter) IncrementRegistry(clusterName string, data *pb.SyncData) {
 	mapping := s.storage.GetMapByCluster(clusterName)
 	for _, inst := range data.Instances {
@@ -213,8 +209,8 @@
 		}
 		s.storage.UpdateMapByCluster(clusterName, mapping)
 	}
-=======
+}
+
 func (s *servicecenter) GetSyncMapping() pb.SyncMapping {
 	return s.storage.GetMaps()
->>>>>>> 563f03c4
 }