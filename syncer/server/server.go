/*
 * Licensed to the Apache Software Foundation (ASF) under one or more
 * contributor license agreements.  See the NOTICE file distributed with
 * this work for additional information regarding copyright ownership.
 * The ASF licenses this file to You under the Apache License, Version 2.0
 * (the "License"); you may not use this file except in compliance with
 * the License.  You may obtain a copy of the License at
 *
 *     http://www.apache.org/licenses/LICENSE-2.0
 *
 * Unless required by applicable law or agreed to in writing, software
 * distributed under the License is distributed on an "AS IS" BASIS,
 * WITHOUT WARRANTIES OR CONDITIONS OF ANY KIND, either express or implied.
 * See the License for the specific language governing permissions and
 * limitations under the License.
 */

package server

import (
	"context"
	"errors"
<<<<<<< HEAD
	"fmt"
=======
	"github.com/apache/servicecomb-service-center/pkg/dump"
	"github.com/apache/servicecomb-service-center/syncer/client"
>>>>>>> 563f03c4
	"strconv"
	"sync"
	"syscall"

	"github.com/apache/servicecomb-service-center/pkg/dump"
	"github.com/apache/servicecomb-service-center/pkg/gopool"
	"github.com/apache/servicecomb-service-center/pkg/log"
	"github.com/apache/servicecomb-service-center/pkg/rpc"
	"github.com/apache/servicecomb-service-center/syncer/config"
	"github.com/apache/servicecomb-service-center/syncer/etcd"
	"github.com/apache/servicecomb-service-center/syncer/grpc"
	"github.com/apache/servicecomb-service-center/syncer/pkg/syssig"
	"github.com/apache/servicecomb-service-center/syncer/pkg/utils"
	"github.com/apache/servicecomb-service-center/syncer/plugins"
	pb "github.com/apache/servicecomb-service-center/syncer/proto"
	"github.com/apache/servicecomb-service-center/syncer/serf"
	"github.com/apache/servicecomb-service-center/syncer/servicecenter"
	"github.com/apache/servicecomb-service-center/syncer/task"
	ggrpc "google.golang.org/grpc"

	// import plugins
	_ "github.com/apache/servicecomb-service-center/syncer/plugins/eureka"
	_ "github.com/apache/servicecomb-service-center/syncer/plugins/servicecenter"

	// import task
	_ "github.com/apache/servicecomb-service-center/syncer/task/idle"
	_ "github.com/apache/servicecomb-service-center/syncer/task/ticker"
)

var stopChanErr = errors.New("stopped syncer by stopCh")

type moduleServer interface {
	// Starts launches the module server, the returned is not guaranteed that the server is ready
	// The moduleServer.Ready() channel will be transmit a message when server completed
	Start(ctx context.Context)

	// Returns a channel that will be closed when the module server is ready
	Ready() <-chan struct{}

	// Returns a channel that will be closed when the module server is stopped
	Stopped() <-chan struct{}
}

// Server struct for syncer
type Server struct {
	ctx    context.Context
	cancel context.CancelFunc
	// Syncer configuration
	conf *config.Config

	// task for discovery
	task task.Tasker

	// Wrap the servicecenter
	servicecenter servicecenter.Servicecenter

	etcd *etcd.Server

	// Wraps the serf agent
	serf *serf.Server

	// Wraps the grpc server
	grpc *grpc.Server

<<<<<<< HEAD
	revisionMap map[string]record

	eventQueue []*dump.WatchInstanceChangedEvent

	mapLock sync.RWMutex

	queueLock sync.RWMutex

	mux sync.RWMutex

	triggered bool

=======
	eventQueue []*dump.WatchInstanceChangedEvent

	queueLock sync.RWMutex
>>>>>>> 563f03c4
	// The channel will be closed when receiving a system interrupt signal
	stopCh chan struct{}
}

type record struct {
	revision int64
	action   string
}

// NewServer new server with Config
func NewServer(conf *config.Config) *Server {
	ctx, cancel := context.WithCancel(context.Background())
	return &Server{
<<<<<<< HEAD
		ctx:         ctx,
		cancel:      cancel,
		conf:        conf,
		stopCh:      make(chan struct{}),
		revisionMap: make(map[string]record),
		eventQueue:  make([]*dump.WatchInstanceChangedEvent, 0),
		triggered:   true,
=======
		ctx:        ctx,
		cancel:     cancel,
		conf:       conf,
		stopCh:     make(chan struct{}),
		eventQueue: make([]*dump.WatchInstanceChangedEvent, 0),
>>>>>>> 563f03c4
	}
}

// Run syncer Server
func (s *Server) Run(ctx context.Context) {
	var err error
	s.initPlugin()
	if err = s.initialization(); err != nil {
		return
	}

	// Start system signal listening, wait for user interrupt program
	gopool.Go(syssig.Run)

	err = s.startModuleServer(s.serf)
	if err != nil {
		return
	}

	err = s.startModuleServer(s.etcd)
	if err != nil {
		return
	}

	err = s.startModuleServer(s.grpc)
	if err != nil {
		return
	}

	s.servicecenter.SetStorageEngine(s.etcd.Storage())

	s.task.Handle(s.tickHandler)

	s.DataRemoveTickHandler()

	s.task.Run(ctx)

<<<<<<< HEAD
	go s.NewHttpServer()
=======
	err = s.watchInstance()
	if err != nil {
		log.Error("watch instance error:%s", err)
		return
	}
>>>>>>> 563f03c4

	log.Info("start service done")

	<-s.stopCh

	s.Stop()
	return
}

// Stop Syncer Server
func (s *Server) Stop() {
	if s.serf != nil {
		//stop serf agent
		s.serf.Stop()
	}

	if s.grpc != nil {
		s.grpc.Stop()
	}

	if s.etcd != nil {
		s.etcd.Stop()
	}

	s.cancel()

	// Closes all goroutines in the pool
	gopool.CloseAndWait()
}

func (s *Server) startModuleServer(module moduleServer) (err error) {
	gopool.Go(module.Start)
	select {
	case <-module.Ready():
		return nil
	case <-module.Stopped():
	case <-s.stopCh:
	}
	s.Stop()
	return stopChanErr
}

// initialization Initialize the starter of the syncer
func (s *Server) initialization() (err error) {
	err = syssig.AddSignalsHandler(func() {
		log.Info("close svr stop chan")
		close(s.stopCh)
	}, syscall.SIGINT, syscall.SIGKILL, syscall.SIGTERM)
	if err != nil {
		log.Error("listen system signal failed", err)
		return
	}

	rpc.RegisterService(func(svr *ggrpc.Server) {
		pb.RegisterSyncServer(svr, s)
	})

	s.serf = serf.NewServer(s.conf.Join.Address, convertSerfOptions(s.conf)...)
	s.serf.OnceEventHandler(serf.NewEventHandler(serf.MemberJoinFilter(), s.waitClusterMembers))

	s.etcd, err = etcd.NewServer(convertEtcdOptions(s.conf)...)
	if err != nil {
		log.Errorf(err, "Create etcd failed, %s", err)
		return
	}

	s.task, err = task.GenerateTasker(s.conf.Task.Kind, convertTaskOptions(s.conf)...)
	if err != nil {
		log.Errorf(err, "Create tasker failed, %s", err)
		return
	}

	s.servicecenter, err = servicecenter.NewServicecenter(convertSCConfigOption(s.conf)...)
	if err != nil {
		log.Error("create servicecenter failed", err)
		return
	}

	s.grpc, err = grpc.NewServer(convertGRPCOptions(s.conf)...)
	if err != nil {
		log.Error("create grpc failed", err)
		return
	}
	return nil
}

// initPlugin Initialize the plugin and load the external plugin according to the configuration
func (s *Server) initPlugin() {
	plugins.SetPluginConfig(plugins.PluginServicecenter.String(), s.conf.Registry.Plugin)
	plugins.LoadPlugins()
}

func (s *Server) waitClusterMembers(data ...[]byte) bool {
	if s.conf.Mode == config.ModeCluster {
		tags := map[string]string{tagKeyClusterName: s.conf.Cluster}
		if len(s.serf.MembersByTags(tags)) < groupExpect {
			return false
		}
		err := s.configureCluster()
		if err != nil {
			log.Error("configure cluster failed", err)
			s.Stop()
			return false
		}
	}
	s.serf.AddEventHandler(serf.NewEventHandler(serf.UserEventFilter(EventDiscovered), s.userEvent))
	s.serf.AddEventHandler(serf.NewEventHandler(serf.UserEventFilter(EventIncrementPulled), s.incrementUserEvent))
	s.serf.AddEventHandler(serf.NewEventHandler(serf.UserEventFilter(EventNotifyFullPulled), s.notifyUserEvent))
	return true
}

// configureCluster Configuring the cluster by serf group member information
func (s *Server) configureCluster() error {
	// get local member of serf
	self := s.serf.LocalMember()
	_, peerPort, _ := utils.SplitAddress(s.conf.Listener.PeerAddr)
	ops := []etcd.Option{etcd.WithPeerAddr(self.Addr.String() + ":" + strconv.Itoa(peerPort))}

	// group members from serf as initial cluster members
	tags := map[string]string{tagKeyClusterName: s.conf.Cluster}
	for _, member := range s.serf.MembersByTags(tags) {
		ops = append(ops, etcd.WithAddPeers(member.Name, member.Addr.String()+":"+member.Tags[tagKeyClusterPort]))
	}

	return s.etcd.AddOptions(ops...)
}
<<<<<<< HEAD

func (s *Server) getRevision(addr string) int64 {
	s.mapLock.RLock()
	value, ok := s.revisionMap[addr]
	s.mapLock.RUnlock()
	if ok {
		return value.revision
	}
	return -1
}

func (s *Server) getAction(addr string) string {
	s.mapLock.RLock()
	value, ok := s.revisionMap[addr]
	s.mapLock.RUnlock()
	if ok {
		return value.action
	}
	return ""
}

func (s *Server) getSyncDataLength(addr string) (response *pb.DeclareResponse) {
	response = &pb.DeclareResponse{
		SyncDataLength: int64(len(s.GetIncrementQueue(addr))),
	}
	return response
}

func (s *Server) updateRevisionMap(addr string, incrementQueue []*dump.WatchInstanceChangedEvent) {
	if len(incrementQueue) == 0 {
		log.Info("incrementQueue is empty, no need to update RevisionMap")
		return
	}

	log.Debug(fmt.Sprintf("update RevisionMap, addr = %s", addr))
	s.mapLock.Lock()
	s.revisionMap[addr] = record{
		incrementQueue[len(incrementQueue)-1].Revision,
		incrementQueue[len(incrementQueue)-1].Action,
	}
	s.mapLock.Unlock()
}

func (s *Server) GetIncrementQueue(addr string) []*dump.WatchInstanceChangedEvent {
	revision := s.getRevision(addr)
	action := s.getAction(addr)

	s.queueLock.RLock()
	defer s.queueLock.RUnlock()

	length := len(s.eventQueue)
	if length == 0 {
		log.Info("eventQueue is empty")
		return nil
	}

	if revision == -1 {
		return s.eventQueue
	}

	index := 0
	for _, event := range s.eventQueue {
		if event.Revision == revision && event.Action == action {
			break
		}
		index++
	}

	if index == length-1 {
		log.Info("no incremental event in the queue")
		return nil
	}

	if index == length {
		log.Info(fmt.Sprintf("fail to find the event in the queue by RevisionMap, Revision = %d, Action = %s", revision, action))
		return s.eventQueue
	}
	return s.eventQueue[index+1:]
}

func (s *Server) GetIncrementData(ctx context.Context, incrementQueue []*dump.WatchInstanceChangedEvent) (data *pb.SyncData) {
	return s.EventQueueToSyncData(ctx, incrementQueue)
=======
func (s *Server) watchInstance() error {
	cli := client.NewWatchClient(s.conf.Registry.Address)

	err := cli.WatchInstances(s.addToQueue)

	if err != nil {
		return err
	}

	cli.WatchInstanceHeartbeat(s.addToQueue)

	return nil
}

func (s *Server) addToQueue(event *dump.WatchInstanceChangedEvent) {
	mapping := s.servicecenter.GetSyncMapping()

	for _, m := range mapping {
		if instFromOtherSC(event.Instance, m) {
			log.Debugf("instance[curId:%s, originId:%s] is from another sc, no need to put to queue",
				m.CurInstanceID, m.OrgInstanceID)
			return
		}
	}

	s.queueLock.Lock()
	s.eventQueue = append(s.eventQueue, event)
	log.Debugf("success add instance event to queue:%s   len:%s", event, len(s.eventQueue))
	s.queueLock.Unlock()
}

func instFromOtherSC(instance *dump.Instance, m *pb.MappingEntry) bool {
	if instance.Value.InstanceId == m.CurInstanceID && m.OrgInstanceID != "" {
		return true
	}
	return false
>>>>>>> 563f03c4
}<|MERGE_RESOLUTION|>--- conflicted
+++ resolved
@@ -20,12 +20,7 @@
 import (
 	"context"
 	"errors"
-<<<<<<< HEAD
 	"fmt"
-=======
-	"github.com/apache/servicecomb-service-center/pkg/dump"
-	"github.com/apache/servicecomb-service-center/syncer/client"
->>>>>>> 563f03c4
 	"strconv"
 	"sync"
 	"syscall"
@@ -34,6 +29,7 @@
 	"github.com/apache/servicecomb-service-center/pkg/gopool"
 	"github.com/apache/servicecomb-service-center/pkg/log"
 	"github.com/apache/servicecomb-service-center/pkg/rpc"
+	"github.com/apache/servicecomb-service-center/syncer/client"
 	"github.com/apache/servicecomb-service-center/syncer/config"
 	"github.com/apache/servicecomb-service-center/syncer/etcd"
 	"github.com/apache/servicecomb-service-center/syncer/grpc"
@@ -90,7 +86,6 @@
 	// Wraps the grpc server
 	grpc *grpc.Server
 
-<<<<<<< HEAD
 	revisionMap map[string]record
 
 	eventQueue []*dump.WatchInstanceChangedEvent
@@ -103,11 +98,6 @@
 
 	triggered bool
 
-=======
-	eventQueue []*dump.WatchInstanceChangedEvent
-
-	queueLock sync.RWMutex
->>>>>>> 563f03c4
 	// The channel will be closed when receiving a system interrupt signal
 	stopCh chan struct{}
 }
@@ -121,7 +111,6 @@
 func NewServer(conf *config.Config) *Server {
 	ctx, cancel := context.WithCancel(context.Background())
 	return &Server{
-<<<<<<< HEAD
 		ctx:         ctx,
 		cancel:      cancel,
 		conf:        conf,
@@ -129,13 +118,6 @@
 		revisionMap: make(map[string]record),
 		eventQueue:  make([]*dump.WatchInstanceChangedEvent, 0),
 		triggered:   true,
-=======
-		ctx:        ctx,
-		cancel:     cancel,
-		conf:       conf,
-		stopCh:     make(chan struct{}),
-		eventQueue: make([]*dump.WatchInstanceChangedEvent, 0),
->>>>>>> 563f03c4
 	}
 }
 
@@ -173,15 +155,13 @@
 
 	s.task.Run(ctx)
 
-<<<<<<< HEAD
 	go s.NewHttpServer()
-=======
+
 	err = s.watchInstance()
 	if err != nil {
 		log.Error("watch instance error:%s", err)
 		return
 	}
->>>>>>> 563f03c4
 
 	log.Info("start service done")
 
@@ -265,6 +245,7 @@
 		log.Error("create grpc failed", err)
 		return
 	}
+
 	return nil
 }
 
@@ -308,7 +289,43 @@
 
 	return s.etcd.AddOptions(ops...)
 }
-<<<<<<< HEAD
+func (s *Server) watchInstance() error {
+	cli := client.NewWatchClient(s.conf.Registry.Address)
+
+	err := cli.WatchInstances(s.addToQueue)
+
+	if err != nil {
+		return err
+	}
+
+	cli.WatchInstanceHeartbeat(s.addToQueue)
+
+	return nil
+}
+
+func (s *Server) addToQueue(event *dump.WatchInstanceChangedEvent) {
+	mapping := s.servicecenter.GetSyncMapping()
+
+	for _, m := range mapping {
+		if instFromOtherSC(event.Instance, m) {
+			log.Debugf("instance[curId:%s, originId:%s] is from another sc, no need to put to queue",
+				m.CurInstanceID, m.OrgInstanceID)
+			return
+		}
+	}
+
+	s.queueLock.Lock()
+	s.eventQueue = append(s.eventQueue, event)
+	log.Debugf("success add instance event to queue:%s   len:%s", event, len(s.eventQueue))
+	s.queueLock.Unlock()
+}
+
+func instFromOtherSC(instance *dump.Instance, m *pb.MappingEntry) bool {
+	if instance.Value.InstanceId == m.CurInstanceID && m.OrgInstanceID != "" {
+		return true
+	}
+	return false
+}
 
 func (s *Server) getRevision(addr string) int64 {
 	s.mapLock.RLock()
@@ -391,42 +408,4 @@
 
 func (s *Server) GetIncrementData(ctx context.Context, incrementQueue []*dump.WatchInstanceChangedEvent) (data *pb.SyncData) {
 	return s.EventQueueToSyncData(ctx, incrementQueue)
-=======
-func (s *Server) watchInstance() error {
-	cli := client.NewWatchClient(s.conf.Registry.Address)
-
-	err := cli.WatchInstances(s.addToQueue)
-
-	if err != nil {
-		return err
-	}
-
-	cli.WatchInstanceHeartbeat(s.addToQueue)
-
-	return nil
-}
-
-func (s *Server) addToQueue(event *dump.WatchInstanceChangedEvent) {
-	mapping := s.servicecenter.GetSyncMapping()
-
-	for _, m := range mapping {
-		if instFromOtherSC(event.Instance, m) {
-			log.Debugf("instance[curId:%s, originId:%s] is from another sc, no need to put to queue",
-				m.CurInstanceID, m.OrgInstanceID)
-			return
-		}
-	}
-
-	s.queueLock.Lock()
-	s.eventQueue = append(s.eventQueue, event)
-	log.Debugf("success add instance event to queue:%s   len:%s", event, len(s.eventQueue))
-	s.queueLock.Unlock()
-}
-
-func instFromOtherSC(instance *dump.Instance, m *pb.MappingEntry) bool {
-	if instance.Value.InstanceId == m.CurInstanceID && m.OrgInstanceID != "" {
-		return true
-	}
-	return false
->>>>>>> 563f03c4
 }