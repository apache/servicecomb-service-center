ServiceCenter Syncer
-------
[中文简介](./README-ZH.md)

### 1. What is ServiceCenter Syncer  
Syncer is a multiple datacenters synchronization tool designed for large microservice architectures,supporting differ-structure datacenters. The project adheres to the following beliefst:  
- Transparent to the application. Regardless of whether the tool is running or not, it should not affect the original microservices.  
- Provide peer-to-peer networks for multiple data-centers. Syncers are loosely coupled and members can  join and quit freely.  
- Support for different data-centers. Plug-in form, users can easily implement plug-ins for different data-centers.

##### Glossary 
- Gossip - Syncer  uses a gossip protocol by serf for inter-cluster broadcasts. The Gossip protocol uses UDP to indirectly force random propagation between cluster nodes, which is a viral propagation protocol.  
- Serf - An implementation of the Gossip protocol, a tool for cluster member management, fault detection, and orchestration, which is distributed, fault tolerant and highly available. 
- Data center - It can be a single microservice discovery and registration center or a cluster of microservice discovery and registration centers. We define a data center to be a network area with unified instances data.

### 2. ServiceCenter Syncer Architecture
Syncer's runtime architecture diagram is as follows,
![image](./images/SyncerArchitecture.png?raw=true)  
There are three data-centers, labeled "A" and "B" and "C". 

- Within each data center, a service registry (ServiceCenter, Eurake, or other) cluster is deployed that manages all microservice instances of the data center to which it belongs, and the data centers are isolated from each other. At the same time, a Syner cluster is deployed in each data center, which is responsible for discovering instances from the registry and registering instance information from other data centers to its own data centers.
- Between multiple data centers, multiple Syncers form a peer-to-peer network that maintains a Gossip pool. The use of the Gossip protocol mainly brings the following conveniences, 
   - Syncer only needs any pool member information to join the network, and the discovery of other member information is done automatically. 
   - The fault detection of members is distributed, and multiple members in the pool cooperate with each other, which is more accurate and perfect than simple heartbeat.
   - Provides cluster messaging, mainly for event notification of instances data.
-  Syncer provides RPC service for transmitting microservice instances information. When a Syncer receives event notifications from other members or queries across data centers, the data can be synchronized through the Pull and Push interfaces provided by the RPC service.  

### 3. Quick Start
##### 3.1 Getting & Running Data center

Take Service-center as an example, reference to [ServiceCenter Quick Start](https://github.com/apache/servicecomb-service-center#quick-start)  

##### 3.2 Building Service-Center Syncer from Source
Requirements, Golang version 1.11+  
```bash
# Get Service-center Syncer source code from github
$ git clone https://github.com/apache/servicecomb-service-center.git $GOPATH/src/github.com/apache/servicecomb-service-center
$cd $GOPATH/src/github.com/apache/servicecomb-service-center

# Set "go mod" compile env
$ GO111MODULE=on go mod download
$ GO111MODULE=on go mod vendor

# Build it
$ go build -o service-center
```

##### 3.3 Running ServiceCenter Syncer
###### Parameter Description
- dc-addr 

  Data center address, which is the service registry address. Cluster mode is supported, and multiple addresses are separated by commas.   
  Example `--dc-addr http://10.0.0.10:30100,http://10.0.0.11:30100`

- bind

  P2P address of Syncer for communication with other Syner members in P2P networks by Gossip.   
  Example `--bind 10.0.0.10:30190`

- rpc-addr

  Address of Syncer for data transmission, used to synchronize microservices data  between Syners.  
  Example `--rpc-addr 10.0.0.10:30191`

- join

  The address of any member of the P2P network, to enable itself join the specified P2P network, ignore this parameter when starting the first syncer on a P2P network.   
  Example `--join 10.0.0.10:30191 `

<<<<<<< HEAD
Suppose there are 2 Data centers, each of them with a Service-center cluster for microservices discovery and registry, as following,   

| Datacenter                | Local address |
| :-----------------------: | :-----------: |
| http://10.0.0.10:30100    | 10.0.0.10     |
| http://10.0.0.11:30100    | 10.0.0.11     |   
=======
Suppose there are 2 Data centers, each of them with a Service-center cluster for microservices discovery and registry, as following,  
| Datacenter                | Local address |
| :-----------------------: | :-----------: |
| http://10.0.0.10:30100    | 10.0.0.10     |
| http://10.0.0.11:30100    | 10.0.0.11     |
>>>>>>> 3a93f904

Start Service-center Syncer to enable communication between 2 data centers,

**Start the ServiceCenter Syner by executing the following command on the 10.0.0.10 machine**

```bash
$ ./service-center syncer --dc-addr http://10.0.0.10:30100 --bind 10.0.0.10:30190 --rpc-addr 10.0.0.10:30191
```

**Start the ServiceCenter Syncer by executing the following command on the 10.0.0.10 machine and join the 10.0.0.10 gossip pool**
```bash
$ ./service-center syncer --dc-addr http://10.0.0.11:30100 --bind 10.0.0.11:30190 --rpc-addr 10.0.0.11:30191 --join 10.0.0.10:30191
```

**Verification**  
<<<<<<< HEAD
30 seconds after registering a microservice to one of the Service-centers,  the information about it can be get from the other one.

=======
30 seconds after registering a microservice to one of the Service-centers,  the information about it can be get from the other one.
>>>>>>> 3a93f904
<|MERGE_RESOLUTION|>--- conflicted
+++ resolved
@@ -67,20 +67,14 @@
   The address of any member of the P2P network, to enable itself join the specified P2P network, ignore this parameter when starting the first syncer on a P2P network.   
   Example `--join 10.0.0.10:30191 `
 
-<<<<<<< HEAD
+
 Suppose there are 2 Data centers, each of them with a Service-center cluster for microservices discovery and registry, as following,   
 
 | Datacenter                | Local address |
 | :-----------------------: | :-----------: |
 | http://10.0.0.10:30100    | 10.0.0.10     |
 | http://10.0.0.11:30100    | 10.0.0.11     |   
-=======
-Suppose there are 2 Data centers, each of them with a Service-center cluster for microservices discovery and registry, as following,  
-| Datacenter                | Local address |
-| :-----------------------: | :-----------: |
-| http://10.0.0.10:30100    | 10.0.0.10     |
-| http://10.0.0.11:30100    | 10.0.0.11     |
->>>>>>> 3a93f904
+
 
 Start Service-center Syncer to enable communication between 2 data centers,
 
@@ -96,9 +90,4 @@
 ```
 
 **Verification**  
-<<<<<<< HEAD
 30 seconds after registering a microservice to one of the Service-centers,  the information about it can be get from the other one.
-
-=======
-30 seconds after registering a microservice to one of the Service-centers,  the information about it can be get from the other one.
->>>>>>> 3a93f904
