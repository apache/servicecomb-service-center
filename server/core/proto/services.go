--- conflicted
+++ resolved
@@ -21,51 +21,7 @@
 	"golang.org/x/net/context"
 )
 
-<<<<<<< HEAD
-type EventType string
-
-const (
-	EVT_INIT   EventType = "INIT"
-	EVT_CREATE EventType = "CREATE"
-	EVT_UPDATE EventType = "UPDATE"
-	EVT_DELETE EventType = "DELETE"
-	EVT_EXPIRE EventType = "EXPIRE"
-	EVT_ERROR  EventType = "ERROR"
-	MS_UP      string    = "UP"
-	MS_DOWN    string    = "DOWN"
-
-	MSI_UP           string = "UP"
-	MSI_DOWN         string = "DOWN"
-	MSI_STARTING     string = "STARTING"
-	MSI_OUTOFSERVICE string = "OUTOFSERVICE"
-
-	CHECK_BY_HEARTBEAT string = "push"
-	CHECK_BY_PLATFORM  string = "pull"
-
-	EXISTENCE_MS     string = "microservice"
-	EXISTENCE_SCHEMA string = "schema"
-
-	PROP_ALLOW_CROSS_APP = "allowCrossApp"
-
-	Response_SUCCESS int32 = 0
-
-	ENV_DEV    string = "development"
-	ENV_TEST   string = "testing"
-	ENV_ACCEPT string = "acceptance"
-	ENV_PROD   string = "production"
-
-	REGISTERBY_SDK     string = "SDK"
-	REGISTERBY_SIDECAR string = "SIDECAR"
-	REGISTERBY_PLATFORM string = "PLATFORM"
-
-	APP_ID  = "default"
-	VERSION = "0.0.1"
-)
-
-type SerivceInstanceCtrlServerEx interface {
-=======
 type ServiceInstanceCtrlServerEx interface {
->>>>>>> fc3f5a0e
 	ServiceInstanceCtrlServer
 
 	BatchFind(ctx context.Context, in *BatchFindInstancesRequest) (*BatchFindInstancesResponse, error)
