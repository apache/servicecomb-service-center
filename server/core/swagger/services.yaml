--- conflicted
+++ resolved
@@ -170,7 +170,6 @@
           description: 内部错误
           schema:
             type: string
-<<<<<<< HEAD
     delete:
       description: |
         批量删除指定的微服务定义及其相关信息，同时注销其所有实例信息。
@@ -195,11 +194,7 @@
           description: 内部错误
           schema:
             type: string
-            
-  /microservices/{serviceId}/properties:
-=======
   /registry/v3/microservices/{serviceId}/properties:
->>>>>>> 937358f5
     put:
       description: |
         创建微服务静态信息后可对服务部分字段进行更新，每次更新都需要传入完整的服务静态信息json，也就是说，即便不更新部分的字段也要作为json的属性传过去。
