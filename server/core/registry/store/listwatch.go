--- conflicted
+++ resolved
@@ -75,35 +75,6 @@
 }
 
 func (lw *ListWatcher) doWatch(ctx context.Context, f func(evt []*Event)) error {
-<<<<<<< HEAD
-	ops := registry.WithWatchPrefix(lw.Key)
-	ops.WithRev = lw.Revision() + 1
-	err := lw.Client.Watch(ctx, ops, func(message string, resp *registry.PluginResponse) error {
-		if resp == nil || len(resp.Kvs) == 0 {
-			return fmt.Errorf("unknown event %s", resp)
-		}
-
-		lw.setRevision(resp.Revision)
-
-		evts := make([]*Event, len(resp.Kvs))
-		for i, kv := range resp.Kvs {
-			evt := &Event{Key: lw.Key, Revision: kv.ModRevision}
-			switch {
-			case resp.Action == registry.PUT && kv.Version == 1:
-				evt.Type, evt.Object = proto.EVT_CREATE, kv
-			case resp.Action == registry.PUT:
-				evt.Type, evt.Object = proto.EVT_UPDATE, kv
-			case resp.Action == registry.DELETE:
-				evt.Type, evt.Object = proto.EVT_DELETE, kv
-			default:
-				return fmt.Errorf("unknown KeyValue %v", kv)
-			}
-			evts[i] = evt
-		}
-		f(evts)
-		return nil
-	})
-=======
 	opts := append(
 		registry.WithWatchPrefix(lw.Key),
 		registry.WithRev(lw.Revision()+1),
@@ -135,7 +106,6 @@
 			}))
 
 	err := lw.Client.Watch(ctx, opts...)
->>>>>>> 29ff40e3
 	if err != nil { // compact可能会导致watch失败
 		lw.setRevision(0)
 		f([]*Event{errEvent(lw.Key, err)})
