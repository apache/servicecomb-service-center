/*
 * Licensed to the Apache Software Foundation (ASF) under one
 * or more contributor license agreements.  See the NOTICE file
 * distributed with this work for additional information
 * regarding copyright ownership.  The ASF licenses this file
 * to you under the Apache License, Version 2.0 (the
 * "License"); you may not use this file except in compliance
 * with the License.  You may obtain a copy of the License at
 *
 *   http://www.apache.org/licenses/LICENSE-2.0
 *
 * Unless required by applicable law or agreed to in writing,
 * software distributed under the License is distributed on an
 * "AS IS" BASIS, WITHOUT WARRANTIES OR CONDITIONS OF ANY
 * KIND, either express or implied.  See the License for the
 * specific language governing permissions and limitations
 * under the License.
 */

package kie

import (
	"bytes"
	"context"
	"encoding/json"
	"fmt"
	"math/rand"
	"strings"
	"time"

	"github.com/apache/servicecomb-service-center/pkg/log"

	"github.com/apache/servicecomb-service-center/pkg/gov"
	"github.com/apache/servicecomb-service-center/server/config"
	svc "github.com/apache/servicecomb-service-center/server/service/gov"
	"github.com/ghodss/yaml"
	"github.com/go-chassis/kie-client"
)

type Distributor struct {
	name   string
	client *kie.Client
}

const (
	KeyPrefix       = "servicecomb."
	KindMatchGroup  = "match-group"
	GroupNamePrefix = "scene-"
	StatusEnabled   = "enabled"
	TypeText        = "text"
	KeyApp          = "app"
	KeyEnvironment  = "environment"
	EnvAll          = "all"
	Alias           = "alias"
	Method          = "method"
	Matches         = "matches"
	Rules           = "rules"
)

var PolicyNames = []string{"retry", "rateLimiting", "circuitBreaker", "bulkhead"}

var rule = Validator{}

func (d *Distributor) Create(kind, project string, spec []byte) ([]byte, error) {
	p := &gov.Policy{
		GovernancePolicy: &gov.GovernancePolicy{Selector: &gov.Selector{}},
	}
	err := json.Unmarshal(spec, p)
	if err != nil {
		return nil, err
	}
	if kind == KindMatchGroup {
		err = d.generateID(project, p)
		if err != nil {
			return nil, err
		}
	}
	log.Info(fmt.Sprintf("create %+v", p))
	err = rule.Validate(kind, p.Spec)
	if err != nil {
		return nil, err
	}
	if kind == KindMatchGroup {
		setAliasIfEmpty(p.Spec, p.Name)
	}
	yamlByte, err := yaml.Marshal(p.Spec)
	if err != nil {
		return nil, err
	}
	kv := kie.KVRequest{
		Key:       toGovKeyPrefix(kind) + p.Name,
		Value:     string(yamlByte),
		Status:    StatusEnabled,
		ValueType: TypeText,
		Labels:    map[string]string{KeyApp: p.Selector.App, KeyEnvironment: p.Selector.Environment},
	}
	res, err := d.client.Create(context.TODO(), kv, kie.WithProject(project))
	if err != nil {
		log.Error("kie create failed", err)
		return nil, err
	}
	return []byte(res.ID), nil
}

func (d *Distributor) Update(kind, id, project string, spec []byte) error {
	p := &gov.Policy{}
	err := json.Unmarshal(spec, p)
	if err != nil {
		return err
	}
	log.Info(fmt.Sprintf("update %v", &p))
	err = rule.Validate(kind, p.Spec)
	if err != nil {
		return err
	}
	if kind == KindMatchGroup {
		setAliasIfEmpty(p.Spec, p.Name)
	}
	yamlByte, err := yaml.Marshal(p.Spec)
	if err != nil {
		return err
	}
	kv := kie.KVRequest{
		ID:     id,
		Value:  string(yamlByte),
		Status: p.Status,
	}
	_, err = d.client.Put(context.TODO(), kv, kie.WithProject(project))
	if err != nil {
		log.Error("kie update failed", err)
		return err
	}
	return nil
}

func (d *Distributor) Delete(kind, id, project string) error {
	if kind == KindMatchGroup {
		// should remove all policies of this group
		return d.DeleteMatchGroup(id, project)
	}

	err := d.client.Delete(context.TODO(), id, kie.WithProject(project))
	if err != nil {
		log.Error("kie delete failed", err)
		return err
	}
	return nil
}

func (d *Distributor) DeleteMatchGroup(id string, project string) error {
	policy, err := d.getPolicy(KindMatchGroup, id, project)
	if err != nil {
		log.Error("kie get failed", err)
		return err
	}

	labels := make(map[string]string)
	labels[KeyApp] = policy.Selector.App
	labels[KeyEnvironment] = policy.Selector.Environment
	ops := []kie.GetOption{
		kie.WithKey("wildcard(" + KeyPrefix + "*." + policy.Name + ")"),
		kie.WithLabels(labels),
		kie.WithRevision(0),
		kie.WithGetProject(project),
	}
	idList, _, err := d.client.List(context.TODO(), ops...)
	if err != nil {
		log.Error("kie list failed", err)
		return err
	}
	var ids string
	for _, res := range idList.Data {
		ids += res.ID + ","
	}
	if len(ids) == 0 {
		return nil
	}

	err = d.client.Delete(context.TODO(), ids[:len(ids)-1])
	if err != nil {
		log.Error("kie list failed", err)
		return err
	}
	return nil
}

func (d *Distributor) Display(project, app, env string) ([]byte, error) {
	list, _, err := d.listDataByKind(KindMatchGroup, project, app, env)
	if err != nil {
		return nil, err
	}
	policyMap := make(map[string]*gov.Policy)
	for _, kind := range PolicyNames {
		policies, _, err := d.listDataByKind(kind, project, app, env)
		if err != nil {
			continue
		}
		for _, policy := range policies.Data {
			item, err := d.transform(policy, kind)
			if err != nil {
<<<<<<< HEAD
=======
				log.Warn(fmt.Sprintf("transform config failed: key is [%s], value is [%s]", policy.Key, policy.Value))
>>>>>>> 51f242a4
				continue
			}
			policyMap[item.Name+kind] = item
		}
	}
	r := make([]*gov.DisplayData, 0, list.Total)
	for _, item := range list.Data {
		match, err := d.transform(item, KindMatchGroup)
		if err != nil {
<<<<<<< HEAD
=======
			log.Warn(fmt.Sprintf("transform config failed: key is [%s], value is [%s]", item.Key, item.Value))
>>>>>>> 51f242a4
			continue

		}
		var policies []*gov.Policy
		for _, kind := range PolicyNames {
			if policyMap[match.Name+kind] != nil {
				policies = append(policies, policyMap[match.Name+kind])
			}
		}
		result := &gov.DisplayData{
			Policies:   policies,
			MatchGroup: match,
		}
		r = append(r, result)
	}
	b, _ := json.MarshalIndent(r, "", "  ")
	return b, nil
}

func setAliasIfEmpty(val interface{}, name string) {
	spec := val.(map[string]interface{})
	alias := spec["alias"].(string)
	if alias == "" {
		spec["alias"] = name
	}
}

func (d *Distributor) List(kind, project, app, env string) ([]byte, error) {
	list, _, err := d.listDataByKind(kind, project, app, env)
	if err != nil {
		return nil, err
	}
	r := make([]*gov.Policy, 0, list.Total)
	for _, item := range list.Data {
		policy, err := d.transform(item, kind)
		if err != nil {
<<<<<<< HEAD
=======
			log.Warn(fmt.Sprintf("transform config failed: key is [%s], value is [%s]", item.Key, item.Value))
>>>>>>> 51f242a4
			continue
		}
		r = append(r, policy)
	}
	b, _ := json.MarshalIndent(r, "", "  ")
	return b, nil
}

func (d *Distributor) Get(kind, id, project string) ([]byte, error) {
	policy, err := d.getPolicy(kind, id, project)
	if err != nil {
		return nil, err
	}
	b, _ := json.MarshalIndent(policy, "", "  ")
	return b, nil
}

func (d *Distributor) getPolicy(kind string, id string, project string) (*gov.Policy, error) {
	kv, err := d.client.Get(context.TODO(), id, kie.WithGetProject(project))
	if err != nil {
		return nil, err
	}
	policy, err := d.transform(kv, kind)
	if err != nil {
		return nil, err
	}
	return policy, nil
}

func (d *Distributor) Type() string {
	return svc.ConfigDistributorKie
}
func (d *Distributor) Name() string {
	return d.name
}

func initClient(endpoint string) *kie.Client {
	client, err := kie.NewClient(
		kie.Config{Endpoint: endpoint,
			DefaultLabels: map[string]string{},
		})
	if err != nil {
		log.Fatal("init kie client failed, err: %s", err)
	}
	return client
}

func new(opts config.DistributorOptions) (svc.ConfigDistributor, error) {
	return &Distributor{name: opts.Name, client: initClient(opts.Endpoint)}, nil
}

func toSnake(name string) string {
	if name == "" {
		return ""
	}
	temp := strings.Split(name, "-")
	var buffer bytes.Buffer
	for num, v := range temp {
		vv := []rune(v)
		if num == 0 {
			buffer.WriteString(string(vv))
			continue
		}
		if len(vv) > 0 {
			if vv[0] >= 'a' && vv[0] <= 'z' { //首字母大写
				vv[0] -= 32
			}
			buffer.WriteString(string(vv))
		}
	}
	return buffer.String()
}

func (d *Distributor) listDataByKind(kind, project, app, env string) (*kie.KVResponse, int, error) {
	ops := []kie.GetOption{
		kie.WithKey("beginWith(" + toGovKeyPrefix(kind) + ")"),
		kie.WithRevision(0),
		kie.WithGetProject(project),
	}
	labels := map[string]string{}
	if env != EnvAll {
		labels[KeyEnvironment] = env
	}
	if app != "" {
		labels[KeyApp] = app
	}
	if len(labels) > 0 {
		ops = append(ops, kie.WithLabels(labels))
	}
	return d.client.List(context.TODO(), ops...)
}

func (d *Distributor) generateID(project string, p *gov.Policy) error {
	if p.Name != "" {
		return nil
	}
	kind := KindMatchGroup
	list, _, err := d.listDataByKind(kind, project, p.Selector.App, p.Selector.Environment)
	if err != nil {
		return err
	}
	var id string
	for {
		var repeat bool
		id = getID()
		govKey := toGovKeyPrefix(kind) + id
		for _, datum := range list.Data {
			if govKey == datum.Key {
				repeat = true
				break
			}
		}
		if !repeat {
			break
		}
	}
	p.Name = id
	return nil
}

func getID() string {
	str := "0123456789abcdefghijklmnopqrstuvwxyz"
	b := []byte(str)
	var result []byte
	r := rand.New(rand.NewSource(time.Now().UnixNano()))
	for i := 0; i < 4; i++ {
		result = append(result, b[r.Intn(len(b))])
	}
	return GroupNamePrefix + string(result)
}

func (d *Distributor) transform(kv *kie.KVDoc, kind string) (*gov.Policy, error) {
	goc := &gov.Policy{
		GovernancePolicy: &gov.GovernancePolicy{
			Selector: &gov.Selector{},
		},
	}
	spec := make(map[string]interface{})
	specJSON, _ := yaml.YAMLToJSON([]byte(kv.Value))
	err := json.Unmarshal(specJSON, &spec)
	if err != nil {
		log.Error("kie transform kv failed", err)
		return nil, err
	}
	goc.Kind = kind
	goc.ID = kv.ID
	goc.Status = kv.Status
	goc.Name = kv.Key[strings.LastIndex(kv.Key, ".")+1 : len(kv.Key)]
	goc.Spec = spec
	goc.Selector.App = kv.Labels[KeyApp]
	goc.Selector.Environment = kv.Labels[KeyEnvironment]
	goc.CreatTime = kv.CreatTime
	goc.UpdateTime = kv.UpdateTime
	return goc, nil
}

func toGovKeyPrefix(kind string) string {
	return KeyPrefix + toSnake(kind) + "."
}

func init() {
	svc.InstallDistributor(svc.ConfigDistributorKie, new)
}<|MERGE_RESOLUTION|>--- conflicted
+++ resolved
@@ -198,10 +198,7 @@
 		for _, policy := range policies.Data {
 			item, err := d.transform(policy, kind)
 			if err != nil {
-<<<<<<< HEAD
-=======
 				log.Warn(fmt.Sprintf("transform config failed: key is [%s], value is [%s]", policy.Key, policy.Value))
->>>>>>> 51f242a4
 				continue
 			}
 			policyMap[item.Name+kind] = item
@@ -211,10 +208,7 @@
 	for _, item := range list.Data {
 		match, err := d.transform(item, KindMatchGroup)
 		if err != nil {
-<<<<<<< HEAD
-=======
 			log.Warn(fmt.Sprintf("transform config failed: key is [%s], value is [%s]", item.Key, item.Value))
->>>>>>> 51f242a4
 			continue
 
 		}
@@ -251,10 +245,7 @@
 	for _, item := range list.Data {
 		policy, err := d.transform(item, kind)
 		if err != nil {
-<<<<<<< HEAD
-=======
 			log.Warn(fmt.Sprintf("transform config failed: key is [%s], value is [%s]", item.Key, item.Value))
->>>>>>> 51f242a4
 			continue
 		}
 		r = append(r, policy)
