//Copyright 2017 Huawei Technologies Co., Ltd
//
//Licensed under the Apache License, Version 2.0 (the "License");
//you may not use this file except in compliance with the License.
//You may obtain a copy of the License at
//
//   http://www.apache.org/licenses/LICENSE-2.0
//
//Unless required by applicable law or agreed to in writing, software
//distributed under the License is distributed on an "AS IS" BASIS,
//WITHOUT WARRANTIES OR CONDITIONS OF ANY KIND, either express or implied.
//See the License for the specific language governing permissions and
//limitations under the License.
package dependency

import (
	"encoding/json"
	"errors"
	"github.com/ServiceComb/service-center/pkg/common/cache"
	apt "github.com/ServiceComb/service-center/server/core"
	pb "github.com/ServiceComb/service-center/server/core/proto"
	"github.com/ServiceComb/service-center/server/core/registry"
	"github.com/ServiceComb/service-center/server/core/registry/store"
	ms "github.com/ServiceComb/service-center/server/service/microservice"
	"github.com/ServiceComb/service-center/util"
	"github.com/coreos/etcd/mvcc/mvccpb"
	"golang.org/x/net/context"
	"strconv"
	"strings"
	"time"
)

var consumerCache *cache.Cache

/*
缓存2分钟过期
1分钟周期缓存consumers 遍历所有serviceid并查询consumers 做缓存
当发现新查询到的consumers列表变成0时则不做cache set操作
这样当consumers关系完全被删除也有1分钟的时间窗让实例变化推送到相应的consumers里 1分鐘后緩存也會自動清理
实例推送中的依赖发现实时性为T+1分钟
*/
func init() {
	d, _ := time.ParseDuration("2m")
	consumerCache = cache.New(d, d)
	go autoSyncConsumers()
}

//TODO
func autoSyncConsumers() {
	//ticker := time.NewTicker(time.Minute * 1)
	//for t := range ticker.C {
	//	util.LOGGER.Debug(fmt.Sprintf("sync consumers at %s", t))
	//	keys := microservice.GetService(context.TODO())
	//	for _, v := range keys {
	//		util.LOGGER.Debug(fmt.Sprintf("sync consumers for %s", v))
	//		domainAndId := strings.Split(v, ":::")
	//		// 查询所有consumer
	//		key := apt.GenerateProviderDependencyKey(domainAndId[0], domainAndId[1], "")
	//		resp, err := registry.GetRegisterCenter().Do(context.TODO(), &registry.PluginOp{
	//			Action:     registry.GET,
	//			Key:        util.StringToBytesWithNoCopy(key),
	//			WithPrefix: true,
	//			KeyOnly:    true,
	//		})
	//		if err != nil {
	//			util.LOGGER.Errorf(err, "query service consumers failed, provider id %s", domainAndId[1])
	//		}
	//		if len(resp.Kvs) != 0 {
	//			consumerCache.Set(v, resp.Kvs, 0)
	//		}
	//
	//	}
	//}
}
func GetConsumersInCache(ctx context.Context, tenant string, providerId string) ([]*mvccpb.KeyValue, error) {
	// 查询所有consumer
	key := apt.GenerateProviderDependencyKey(tenant, providerId, "")
	resp, err := store.Store().Dependency().Search(ctx, &registry.PluginOp{
		Action:     registry.GET,
		Key:        util.StringToBytesWithNoCopy(key),
		WithPrefix: true,
		KeyOnly:    true,
	})
	if err != nil {
		util.LOGGER.Errorf(err, "query service consumers failed, provider id %s", providerId)
		return nil, err
	}
	if len(resp.Kvs) == 0 {
		// 如果没有，使用最后一次更新的缓存
		util.LOGGER.Debugf("query service consumers in cache %s", providerId)
		consumerList, found := consumerCache.Get(providerId)
		if found && len(consumerList.([]*mvccpb.KeyValue)) > 0 {
			return consumerList.([]*mvccpb.KeyValue), nil
		}
		return []*mvccpb.KeyValue{}, nil
	}
	consumerCache.Set(providerId, resp.Kvs, 0)

	util.LOGGER.Debugf("query service consumers in center %s", key)
	return resp.Kvs, nil
}

func RefreshDependencyCache(tenant string, providerId string, provider *pb.MicroService) error {
	key := apt.GenerateProviderDependencyKey(tenant, providerId, "")
	resp, err := store.Store().Dependency().Search(context.Background(), &registry.PluginOp{
		Action:     registry.GET,
		Key:        util.StringToBytesWithNoCopy(key),
		WithPrefix: true,
		KeyOnly:    true,
	})
	if err != nil {
		util.LOGGER.Errorf(err, "refresh dependency cache failed: query service consumers failed, provider id %s", providerId)
		return err
	}
	if resp == nil || len(resp.Kvs) == 0 {
		util.LOGGER.Infof("refresh dependency cache: this services %s has no consumer dependency.", providerId)
	} else {
		ms.MsCache().Set(providerId, provider, 5*time.Minute)
		consumerCache.Set(providerId, resp.Kvs, 5*time.Minute)
	}
	return nil
}

func UpdateDependency(dep *Dependency) error {
	addDepencyList, err := dep.GetAddDependencyProviderIds()
	if err != nil {
		return err
	}
	deleteDepencyList, err := dep.GetDeleteDependencyProviderIds()
	if err != nil {
		return err
	}
	opts := make([]*registry.PluginOp, 0, 2*(len(addDepencyList) + len(deleteDepencyList)))
	var isEqual bool
	sameServiceIdList := make([]string, 0, len(addDepencyList))
	for _, addDepencyProviderId := range addDepencyList {
		for _, deleteDependencyProviderId := range deleteDepencyList {
			if addDepencyProviderId == deleteDependencyProviderId {
				sameServiceIdList = append(sameServiceIdList, addDepencyProviderId)
				isEqual = true
				break
			}
		}
		if !isEqual {
			optProsTmps := putServiceDependency(dep.ConsumerId, addDepencyProviderId, dep.Tenant)
			opts = append(opts, optProsTmps...)
		}
		isEqual = false
	}
	for _, deleteDependencyProviderId := range deleteDepencyList {
		for _, tmpServiceId := range sameServiceIdList {
			if tmpServiceId == deleteDependencyProviderId {
				isEqual = true
				break
			}
		}
		if !isEqual {
			optsTmp := deleteDependency(dep.Tenant, dep.ConsumerId, deleteDependencyProviderId)
			opts = append(opts, optsTmp...)
		}
		isEqual = false
	}
	if len(opts) != 0 {
		err := registry.BatchCommit(context.TODO(), opts)
		if err != nil {
			util.LOGGER.Errorf(err, err.Error())
			return err
		}
	}
	return nil
}

func putServiceDependency(consumerId string, providerId string, tenant string) []*registry.PluginOp {
	conProKey := apt.GenerateConsumerDependencyKey(tenant, consumerId, providerId)
	proProKey := apt.GenerateProviderDependencyKey(tenant, providerId, consumerId)
	timestamp := strconv.FormatInt(time.Now().Unix(), 10)
	util.LOGGER.Debugf("%s %s %s", conProKey, " timeStamp is ", timestamp)
	optPro := &registry.PluginOp{
		Action: registry.PUT,
		Key:    util.StringToBytesWithNoCopy(conProKey),
		Value:  util.StringToBytesWithNoCopy(timestamp),
	}
	optCon := &registry.PluginOp{
		Action: registry.PUT,
		Key:    util.StringToBytesWithNoCopy(proProKey),
		Value:  util.StringToBytesWithNoCopy(timestamp),
	}
	optPros := []*registry.PluginOp{}
	optPros = append(optPros, optPro)
	optPros = append(optPros, optCon)
	util.LOGGER.Infof("add dependency rule: consumerId %s, providerId %s", consumerId, providerId)
	return optPros
}

func UpdateAsProviderDependency(ctx context.Context, providerServiseId string, provider *pb.MicroServiceKey) error {
	//查询etcd里是否存在带*的情况，则添加与对应的consumer与该provider的依赖关系
	tenant := util.ParseTenantProject(ctx)
	consumerDependAllList, err := getConsumerOfDependAllServices(tenant, provider)
	if err != nil {
		util.LOGGER.Errorf(err, "Get consumer that depend on all services failed, %s", providerServiseId)
		return err
	}

	consumerDependList, err := getConsumersFromAllVersionRuleOfOne(tenant, providerServiseId, provider)
	if err != nil {
		util.LOGGER.Errorf(err, "Get consumer that depend on same serviceName and appid rule failed, %s", providerServiseId)
		return err
	}

<<<<<<< HEAD
			util.LOGGER.Debugf("providerETCD is %s", providerVersionRuleArr)
			err = json.Unmarshal(kv.Value, consumers)
			if err != nil {
				util.LOGGER.Errorf(nil, "Unmarshal consumers failed.")
				return err
			}
			//fmt.Println("kv.Value is ", consumers)
			util.LOGGER.Infof("Add dependency as provider, provider: serviecName(%s), version(%s) .consumers are %v",
				provider.ServiceName, providerVersionRule, consumers.Dependency)
			allConsumers = append(allConsumers, consumers.Dependency...)
		}
	}
=======
	allConsumers := make([]*pb.MicroServiceKey, 0, len(consumerDependAllList) + len(consumerDependList))
	allConsumers = append(allConsumers, consumerDependAllList...)
	allConsumers = append(allConsumers, consumerDependList...)

>>>>>>> ad77495c
	if len(allConsumers) == 0 {
		util.LOGGER.Infof("%s as a provider, no consumer use it.", provider.ServiceName)
		return nil
	}
	//更新作为provider的依赖关系
	opts :=  make([]*registry.PluginOp, 0 , 2*len(allConsumers))
	flag := make(map[string] bool, len(allConsumers))
	for _, consumer := range allConsumers {
		consumerServiceid, err := ms.GetServiceId(ctx, consumer)
		if err != nil {
			util.LOGGER.Errorf(err, "Get consumer's serviceId failed.")
			return err
		}
		if len(consumerServiceid) == 0 {
			util.LOGGER.Warnf(nil, "Get consumer's serviceId is empty, skip serviceName: %s, appId: %s, version: %s", consumer.ServiceName, consumer.AppId, consumer.Version)
			continue
		}
		if _, ok := flag[consumerServiceid]; ok {
			util.LOGGER.Infof("consumerServiceid %s more exists.", consumerServiceid)
			continue
		} else {
			flag[consumerServiceid] = true
		}
		optsTmp := putServiceDependency(consumerServiceid, providerServiseId, tenant)
		opts = append(opts, optsTmp...)
	}
	if len(opts) != 0 {
		err = registry.BatchCommit(ctx, opts)
		if err != nil {
			util.LOGGER.Errorf(err, "Add provider dependency rule failed: provider %v", provider)
			return err
		}
	}
	return nil
}

func getConsumersFromAllVersionRuleOfOne(tenant string, providerServiceId string, provider *pb.MicroServiceKey) ([]*pb.MicroServiceKey, error){
	providerVersion := provider.Version
	provider.Version = ""
	proKey := apt.GenerateProviderDependencyRuleKey(tenant, provider)
	provider.Version = providerVersion
	opt := &registry.PluginOp{
		Action:     registry.GET,
		Key:        util.StringToBytesWithNoCopy(proKey),
		WithPrefix: true,
	}
	rsp, err := store.Store().DependencyRule().Search(context.TODO(), opt)
	if err != nil {
		util.LOGGER.Errorf(err, "get all dependency rule failed: provider rule key %v.", provider)
		return nil, err
	}
	if rsp == nil {
		util.LOGGER.Warnf(nil, "get same appId and serviceName dependency rule is nul: provider rule key %v.", provider)
		return nil, nil
	}
	allConsumers := make([]*pb.MicroServiceKey, 0)
	for _, kv := range rsp.Kvs {
		dependency := &pb.MicroServiceDependency{
			Dependency: []*pb.MicroServiceKey{},
		}
		providerVersionRuleArr := strings.Split(util.BytesToStringWithNoCopy(kv.Key), "/")
		providerVersionRule := providerVersionRuleArr[len(providerVersionRuleArr)-1]
		if providerVersionRule == "latest" {
			latestServiceId, err := ms.FindServiceIds(context.TODO(), providerVersionRule, &pb.MicroServiceKey{
				Tenant:      tenant,
				AppId:       provider.AppId,
				ServiceName: provider.ServiceName,
			})
			if err != nil {
				util.LOGGER.Errorf(err, "Get latest service failed.")
				return nil, err
			}
			if len(latestServiceId) == 0 {
				util.LOGGER.Infof("%s 's providerId is empty,no this service.", provider.ServiceName)
				continue
			}
			if providerServiceId != latestServiceId[0] {
				continue
			}
			providerIds, err := getAllVersionServiceIdsForOne(&pb.MicroServiceKey{
				Tenant:      tenant,
				AppId:       provider.AppId,
				ServiceName: provider.ServiceName,
			})
			if err != nil {
				return nil, err
			}
			if len(providerIds) != 0 {
				err = json.Unmarshal(kv.Value, dependency)
				if err != nil {
					return nil, err
				}
				deleteDependencyOptList := make([]*registry.PluginOp, 0)
				consumers := dependency.Dependency
				consumerIds := make([]string, 0, len(consumers))
				for _, consumer := range consumers {
					consumerId, err := ms.GetServiceId(context.TODO(), consumer)
					if err != nil {
						util.LOGGER.Errorf(err, "Delete lastest old version dependency failed: provider %v", provider)
						return nil, err
					}
					if len(consumerId) == 0 {
						util.LOGGER.Errorf(err, "Delete lastest old version dependency, get consumer is empty: consumer %v", consumer)
						continue
					}
					consumerIds = append(consumerIds, consumerId)
				}
				for _, providerId := range providerIds {
					if providerId == providerServiceId {
						continue
					}
					for _, consumerId := range consumerIds {
						tmp := deleteDependency(tenant, consumerId, providerId)
						deleteDependencyOptList = append(deleteDependencyOptList, tmp...)
					}
				}
				if len(deleteDependencyOptList) != 0 {
					err = registry.BatchCommit(context.TODO(), deleteDependencyOptList)
					if err != nil {
						util.LOGGER.Errorf(err, "Add provider dependency rule failed: provider %v", provider)
						return nil, err
					}
				}
			}
		} else {
			if !ms.VersionMatchRule(providerVersion, providerVersionRule) {
				continue
			}
		}

		util.LOGGER.Debugf("providerETCD is %s", providerVersionRuleArr)
		if len(dependency.Dependency) == 0 {
			err = json.Unmarshal(kv.Value, dependency)
			if err != nil {
				util.LOGGER.Errorf(err, "Unmarshal consumers failed.")
				return nil, err
			}
		}
		util.LOGGER.Infof("Add dependency as provider, provider: serviecName(%s), version(%s) .consumer is", provider.ServiceName, providerVersionRule, dependency.Dependency)
		allConsumers = append(allConsumers, dependency.Dependency...)
	}
	return allConsumers, nil
}

func getAllVersionServicesForOne(service *pb.MicroServiceKey) (*registry.PluginResponse, error){
	key := apt.GenerateServiceIndexKey(service)
	opt := &registry.PluginOp{
		Action:     registry.GET,
		Key:        util.StringToBytesWithNoCopy(key),
		WithPrefix: true,
	}
	resp, err := store.Store().ServiceIndex().Search(context.TODO(), opt)
	return resp, err
}

func getAllVersionServiceIdsForOne(service *pb.MicroServiceKey) ([]string, error){
	resp, err := getAllVersionServicesForOne(service)
	if err != nil {
		return nil, err
	}
	serviceIdList := make([]string, 0)
	for _, kv := range resp.Kvs {
		serviceId := util.BytesToStringWithNoCopy(kv.Value)
		serviceIdList = append(serviceIdList, serviceId)
	}
	return serviceIdList, nil
}

func getConsumerOfDependAllServices(tenant string, provider *pb.MicroServiceKey) ([]*pb.MicroServiceKey, error){

	relyAllKey := apt.GenerateProviderDependencyRuleKey(tenant, &pb.MicroServiceKey{
		ServiceName: "*",
	})
	opt := &registry.PluginOp{
		Action: registry.GET,
		Key:    util.StringToBytesWithNoCopy(relyAllKey),
	}
	rsp, err := store.Store().DependencyRule().Search(context.TODO(), opt)
	if err != nil {
		util.LOGGER.Errorf(err, "get consumer that rely all service failed.")
		return nil, err
	}
	if len(rsp.Kvs) != 0 {
		dependency := &pb.MicroServiceDependency{}
		util.LOGGER.Infof("consumer that rely all service exist.ServiceName: %s.", provider.ServiceName)
		err = json.Unmarshal(rsp.Kvs[0].Value, dependency)
		if err != nil {
			return nil, err
		}
		return dependency.Dependency, nil
	}
	return nil, nil
}

func DeleteDependencyForService(ctx context.Context, consumer *pb.MicroServiceKey, serviceId string) ([]*registry.PluginOp, error) {
	opts := []*registry.PluginOp{}
	optsTmps := []*registry.PluginOp{}
	tenant := consumer.Tenant
	flag := map[string]bool{}
	//删除依赖规则
	conKey := apt.GenerateConsumerDependencyRuleKey(tenant, consumer)
	err, providerValue := transferToMicroServiceDependency(ctx, conKey)
	if err != nil {
		return nil, err
	}
	if providerValue != nil && len(providerValue.Dependency) != 0 {
		proProkey := ""
		for _, providerRule := range providerValue.Dependency {
			proProkey = apt.GenerateProviderDependencyRuleKey(tenant, providerRule)
			err, consumers := transferToMicroServiceDependency(ctx, proProkey)
			if err != nil {
				return nil, err
			}
			err = deleteDependencyRuleUtil(ctx, consumers, consumer, proProkey)
			if err != nil {
				return nil, err
			}
		}

		opt := &registry.PluginOp{
			Action: registry.DELETE,
			Key:    util.StringToBytesWithNoCopy(conKey),
		}
		util.LOGGER.Debugf("conKey is %s.", conKey)
		opts = append(opts, opt)
	}
	//作为provider的依赖规则
	providerKey := apt.GenerateProviderDependencyRuleKey(tenant, consumer)
	opt := &registry.PluginOp{
		Action: registry.DELETE,
		Key:    util.StringToBytesWithNoCopy(providerKey),
	}
	util.LOGGER.Debugf("providerKey is %s", providerKey)
	opts = append(opts, opt)

	//删除依赖关系
	optsTmps, err = deleteDependencyUtil(ctx, "c", tenant, serviceId, flag)
	if err != nil {
		return nil, err
	}
	opts = append(opts, optsTmps...)
	util.LOGGER.Debugf("flag is %s", flag)
	optsTmps, err = deleteDependencyUtil(ctx, "p", tenant, serviceId, flag)
	if err != nil {
		return nil, err
	}
	util.LOGGER.Debugf("flag is %s", flag)
	opts = append(opts, optsTmps...)
	return opts, nil
}

func transferToMicroServiceDependency(ctx context.Context, key string) (error, *pb.MicroServiceDependency) {
	microServiceDependency := &pb.MicroServiceDependency{
		Dependency: []*pb.MicroServiceKey{},
	}
	opt := &registry.PluginOp{
		Action: registry.GET,
		Key:    util.StringToBytesWithNoCopy(key),
	}
	res, err := store.Store().DependencyRule().Search(ctx, opt)
	if err != nil {
		util.LOGGER.Errorf(nil, "Get dependency rule failed.")
		return err, nil
	}
	if len(res.Kvs) != 0 {
		err = json.Unmarshal(res.Kvs[0].Value, microServiceDependency)
		if err != nil {
			util.LOGGER.Errorf(nil, "Unmarshal res failed.")
			return err, nil
		}
	} else {
		util.LOGGER.Infof("for key %s, no mircroServiceDependency stored", key)
	}
	return nil, microServiceDependency
}

func deleteDependencyRuleUtil(ctx context.Context, microServiceDependency *pb.MicroServiceDependency, service *pb.MicroServiceKey, serviceKey string) error {
	for key, serviceTmp := range microServiceDependency.Dependency {
		if ok := equalServiceDependency(serviceTmp, service); ok {
			microServiceDependency.Dependency = append(microServiceDependency.Dependency[:key], microServiceDependency.Dependency[key+1:]...)
			util.LOGGER.Debugf("delete versionRule from %s", serviceTmp.ServiceName)
			break
		}
	}
	opt := &registry.PluginOp{}
	if len(microServiceDependency.Dependency) == 0 {
		opt = &registry.PluginOp{
			Action: registry.DELETE,
			Key:    util.StringToBytesWithNoCopy(serviceKey),
		}
		util.LOGGER.Debugf("serviceKey is .", serviceKey)
		util.LOGGER.Debugf("After deleting versionRule from %s,provider's consumer is empty.", serviceKey)

	} else {
		data, err := json.Marshal(microServiceDependency)
		if err != nil {
			util.LOGGER.Errorf(nil, "Marshal tmpValue failed.")
			return err
		}
		opt = &registry.PluginOp{
			Action: registry.PUT,
			Key:    util.StringToBytesWithNoCopy(serviceKey),
			Value:  data,
		}
		util.LOGGER.Debugf("serviceKey is %s.", serviceKey)
	}
	_, err := registry.GetRegisterCenter().Do(ctx, opt)
	if err != nil {
		util.LOGGER.Errorf(err, "Submit update dependency failed.")
		return err
	}
	return nil
}

func equalServiceDependency(serviceA *pb.MicroServiceKey, serviceB *pb.MicroServiceKey) bool {
	stringA := toString(serviceA)
	stringB := toString(serviceB)
	if stringA == stringB {
		return true
	}
	return false
}

func toString(in *pb.MicroServiceKey) string {
	return util.StringJoin([]string{
		in.Tenant,
		in.AppId,
		in.Stage,
		in.ServiceName,
		in.Version,
	}, "")
}

func deleteDependencyUtil(ctx context.Context, serviceType string, tenant string, serviceId string, flag map[string]bool) ([]*registry.PluginOp, error) {
	serviceKey := apt.GenerateServiceDependencyKey(serviceType, tenant, serviceId, "")
	opt := &registry.PluginOp{
		Action:     registry.GET,
		Key:        util.StringToBytesWithNoCopy(serviceKey),
		WithPrefix: true,
	}
	rsp, err := store.Store().Dependency().Search(ctx, opt)
	if err != nil {
		return nil, err
	}
	opts := []*registry.PluginOp{}
	if rsp != nil {
		serviceTmpId := ""
		serviceTmpKey := ""
		deleteKey := ""
		for _, kv := range rsp.Kvs {
			tmpKeyArr := strings.Split(util.BytesToStringWithNoCopy(kv.Key), "/")
			serviceTmpId = tmpKeyArr[len(tmpKeyArr)-1]
			if serviceType == "p" {
				serviceTmpKey = apt.GenerateConsumerDependencyKey(tenant, serviceTmpId, serviceId)
				deleteKey = util.StringJoin([]string{"c", serviceTmpId, serviceId}, "/")
			} else {
				serviceTmpKey = apt.GenerateProviderDependencyKey(tenant, serviceTmpId, serviceId)
				deleteKey = util.StringJoin([]string{"p", serviceTmpId, serviceId}, "/")
			}
			if _, ok := flag[serviceTmpKey]; ok {
				util.LOGGER.Debugf("serviceTmpKey is more exist.%s", serviceTmpKey)
				continue
			}
			flag[serviceTmpKey] = true
			util.LOGGER.Infof("delete dependency %s", deleteKey)
			opt = &registry.PluginOp{
				Action: registry.DELETE,
				Key:    util.StringToBytesWithNoCopy(serviceTmpKey),
			}
			opts = append(opts, opt)
		}
		opt = &registry.PluginOp{
			Action:     registry.DELETE,
			Key:        util.StringToBytesWithNoCopy(serviceKey),
			WithPrefix: true,
		}
		util.LOGGER.Infof("delete dependency serviceKey is %s", serviceType+"/"+serviceId)
		opts = append(opts, opt)
	}
	return opts, nil
}

func CreateDependencyRule(ctx context.Context, dep *Dependency) error {
	//更新consumer的providers的值,consumer的版本是确定的
	consumerFlag := strings.Join([]string{dep.Consumer.AppId, dep.Consumer.ServiceName, dep.Consumer.Version}, "/")

	conKey := apt.GenerateConsumerDependencyRuleKey(dep.Tenant, dep.Consumer)

	err, oldProviderRules := transferToMicroServiceDependency(ctx, conKey)
	if err != nil {
		util.LOGGER.Errorf(err, "maintain dependency rule failed, consumer %s: get consumer depedency rule failed.", consumerFlag)
		return err
	}

	unExistDependencyRuleList := make([]*pb.MicroServiceKey, 0, len(oldProviderRules.Dependency))
	newDependencyRuleList := make([]*pb.MicroServiceKey, 0, len(dep.ProvidersRule))
	existDependencyRuleList := make([]*pb.MicroServiceKey, 0, len(oldProviderRules.Dependency))
	for _, oldProviderRule := range oldProviderRules.Dependency {
		if ok, _ := containerServiceDependency(dep.ProvidersRule, oldProviderRule); !ok {
			unExistDependencyRuleList = append(unExistDependencyRuleList, oldProviderRule)
		} else {
			existDependencyRuleList = append(existDependencyRuleList, oldProviderRule)
		}
	}
	for _, tmpProviderRule := range dep.ProvidersRule {
		if ok, _ := containerServiceDependency(existDependencyRuleList, tmpProviderRule); !ok {
			newDependencyRuleList = append(newDependencyRuleList, tmpProviderRule)
		}
	}

	dep.err = make(chan error, 5)
	dep.chanNum = 0
	if len(unExistDependencyRuleList) != 0 {
		util.LOGGER.Infof("Unexist dependency rule remove for consumer %s, %v, ",consumerFlag ,unExistDependencyRuleList)
		dep.removedDependencyRuleList = unExistDependencyRuleList
		dep.RemoveConsumerOfProviderRule()
	}

	if len(newDependencyRuleList) != 0 {
		util.LOGGER.Infof("New dependency rule add for consumer %s, %v, ",consumerFlag ,newDependencyRuleList)
		dep.NewDependencyRuleList = newDependencyRuleList
		dep.AddConsumerOfProviderRule()
	}

	err = dep.UpdateProvidersRuleOfConsumer(conKey)
	if err != nil {
		return err
	}

	if dep.chanNum != 0 {
		for tmpErr := range dep.err {
			dep.chanNum--
			if tmpErr != nil {
				return tmpErr
			}
			if 0 == dep.chanNum {
				close(dep.err)
			}
		}
	}
	return nil
}

func containerServiceDependency(services []*pb.MicroServiceKey, service *pb.MicroServiceKey) (bool, error) {
	if services == nil || service == nil {
		return false, errors.New("Invalid params input.")
	}
	for _, value := range services {
		rst := equalServiceDependency(service, value)
		if rst {
			return true, nil
		}
	}
	return false, nil
}

func deleteDependency(tenant string, consumerId string, providerId string) []*registry.PluginOp {
	proKey := apt.GenerateProviderDependencyKey(tenant, providerId, consumerId)
	conKey := apt.GenerateConsumerDependencyKey(tenant, consumerId, providerId)
	opts := []*registry.PluginOp{}
	optPro := &registry.PluginOp{
		Action: registry.DELETE,
		Key:    util.StringToBytesWithNoCopy(proKey),
	}
	optCon := &registry.PluginOp{
		Action: registry.DELETE,
		Key:    util.StringToBytesWithNoCopy(conKey),
	}
	opts = append(opts, optPro)
	opts = append(opts, optCon)
	return opts
}

func GetDependencies(ctx context.Context, dependencyKey string, tenant string) ([]*pb.MicroService, error) {
	util.LOGGER.Debugf("GetDependencies start.")
	opt := &registry.PluginOp{
		Action:     registry.GET,
		Key:        util.StringToBytesWithNoCopy(dependencyKey),
		WithPrefix: true,
	}
	data, err := store.Store().Dependency().Search(ctx, opt)
	if err != nil {
		util.LOGGER.Errorf(nil, "Get dependency failed,%s", err.Error())
		return nil, err
	}
	if len(data.Kvs) == 0 {
		util.LOGGER.Errorf(nil, "data.Kvs len is 0.")
		return nil, nil
	}

	util.LOGGER.Debugf("data.Kvs[0].Value is %s.", data.Kvs[0].Value)

	key := ""
	keySplilt := []string{}
	providerId := ""
	microServices := []*pb.MicroService{}
	for _, kv := range data.Kvs {
		key = util.BytesToStringWithNoCopy(kv.Key)
		util.LOGGER.Debugf("key is %s", key)
		keySplilt = strings.Split(key, "/")
		providerId = keySplilt[len(keySplilt)-1]

		provider, err := ms.GetServiceByServiceId(ctx, tenant, providerId)
		if err != nil {
			util.LOGGER.Errorf(nil, "Get service failed, %s", err.Error())
			return nil, err
		}
		if provider == nil {
			util.LOGGER.Errorf(nil, "Get service is empty, serviceId is %s", providerId)
			return nil, errors.New("Get service is empty.")
		}
		microServices = append(microServices, provider)
	}
	return microServices, nil
}

// fuzzyMatch: 是否使用模糊规则
func validateMicroServiceKey(in *pb.MicroServiceKey, fuzzyMatch bool) error {
	var err error
	if fuzzyMatch {
		// provider的ServiceName, Version支持模糊规则
		err = apt.ProviderMsValidator.Validate(in)
	} else {
		err = apt.DependencyMSValidator.Validate(in)
	}
	if err != nil {
		return err
	}
	if len(in.Stage) == 0 {
		in.Stage = "dev"
	}
	return nil
}

func BadParamsResponse(detailErr string) *pb.CreateDependenciesResponse {
	util.LOGGER.Errorf(nil, "Request params is Valid.")
	if len(detailErr) == 0 {
		detailErr = "Request params is Valid."
	}
	return &pb.CreateDependenciesResponse{
		Response: pb.CreateResponse(pb.Response_FAIL, detailErr),
	}
}

func ParamsChecker(consumerInfo *pb.MicroServiceKey, providersInfo []*pb.MicroServiceKey) *pb.CreateDependenciesResponse {
	if err := validateMicroServiceKey(consumerInfo, false); err != nil {
		return BadParamsResponse(err.Error())
	}
	if providersInfo == nil {
		return BadParamsResponse("Invalid request body for provider info.")
	}
	flag := make(map[string]bool, len(providersInfo))
	for _, providerInfo := range providersInfo {
		//存在带*的情况，后面的数据就不校验了
		if providerInfo.ServiceName == "*" {
			util.LOGGER.Debugf("%s 's provider contains *.", consumerInfo.ServiceName)
			break
		}
		if len(providerInfo.AppId) == 0 {
			providerInfo.AppId = consumerInfo.AppId
		}
		if err := validateMicroServiceKey(providerInfo, true); err != nil {
			return BadParamsResponse(err.Error())
		}

		version := providerInfo.Version
		providerInfo.Version = ""
		if _, ok := flag[toString(providerInfo)]; ok {
			return BadParamsResponse("Invalid request body for provider info.Duplicate provider or (serviceName and appid is same).")
		} else {
			flag[toString(providerInfo)] = true
		}
		providerInfo.Version = version
	}
	return nil
}

func AddServiceVersionRule(ctx context.Context, provider *pb.MicroServiceKey, tenant string, consumer *pb.MicroServiceKey) (error, bool) {
	if apt.VersionRegex.Match(util.StringToBytesWithNoCopy(provider.Version)) {
		return nil, false
	}

	providerKey := apt.GenerateProviderDependencyRuleKey(tenant, provider)
	err, consumers := transferToMicroServiceDependency(ctx, providerKey)
	if err != nil {
		return err, false
	}
	if len(consumers.Dependency) != 0 {
		isEqual, err := containerServiceDependency(consumers.Dependency, consumer)
		if err != nil {
			return err, false
		}
		if isEqual {
			//删除之前的依赖
			return nil, true
		}
	}
	//添加依赖
	consumers.Dependency = append(consumers.Dependency, consumer)
	data, err := json.Marshal(consumers)
	if err != nil {
		util.LOGGER.Errorf(err, "Marshal dependency of find failed.")
		return err, false
	}
	opt := &registry.PluginOp{
		Action: registry.PUT,
		Key:    util.StringToBytesWithNoCopy(providerKey),
		Value:  data,
	}
	_, err = registry.GetRegisterCenter().Do(ctx, opt)
	return err, false
}

func UpdateServiceForAddDependency(ctx context.Context, consumerId string, providers []*pb.DependencyMircroService, tenant string) error {
	conServiceKey := apt.GenerateServiceKey(tenant, consumerId)
	service, err := ms.GetServiceByServiceId(ctx, tenant, consumerId)
	if err != nil {
		util.LOGGER.Errorf(err, "create dependency faild: get service failed. consumerId %s", consumerId)
		return err
	}
	if service == nil {
		util.LOGGER.Errorf(nil, "create dependency faild: service not exist.serviceId %s", consumerId)
		return errors.New("Get service is empty")
	}

	service.Providers = providers
	data, err := json.Marshal(service)
	if err != nil {
		util.LOGGER.Errorf(err, "create dependency faild: marshal service failed.")
		return err
	}
	opt := &registry.PluginOp{
		Action: registry.PUT,
		Key:    util.StringToBytesWithNoCopy(conServiceKey),
		Value:  data,
	}
	_, err = registry.GetRegisterCenter().Do(ctx, opt)
	if err != nil {
		util.LOGGER.Errorf(err, "create dependency faild: commit service data into etcd failed.")
		return err
	}
	return nil
}

type Dependency struct {
	ConsumerId                string
	Tenant                    string
	removedDependencyRuleList []*pb.MicroServiceKey
	NewDependencyRuleList     []*pb.MicroServiceKey
	err                       chan error
	chanNum                   int8
	Consumer                  *pb.MicroServiceKey
	ProvidersRule             []*pb.MicroServiceKey
}

func (dep *Dependency) RemoveConsumerOfProviderRule() {
	dep.chanNum++
	go dep.removeConsumerOfProviderRule()
}

func (dep *Dependency) removeConsumerOfProviderRule() {
	ctx := context.TODO()
	opts := make([]*registry.PluginOp, 0, len(dep.removedDependencyRuleList))
	for _, providerRule := range dep.removedDependencyRuleList {
		proProkey := apt.GenerateProviderDependencyRuleKey(dep.Tenant, providerRule)
		util.LOGGER.Debugf("This proProkey is %s.", proProkey)
		err, consumerValue := transferToMicroServiceDependency(ctx, proProkey)
		if err != nil {
			dep.err <- err
			return
		}
		for key, tmp :=  range consumerValue.Dependency {
			if ok := equalServiceDependency(tmp, dep.Consumer); ok {
				consumerValue.Dependency = append(consumerValue.Dependency[:key], consumerValue.Dependency[key+1:]...)
				break
			}
		}
		//删除后，如果不存在依赖规则了，就删除该provider的依赖规则，如果有，则更新该依赖规则
		if len(consumerValue.Dependency) == 0 {
			opt := &registry.PluginOp{
				Action: registry.DELETE,
				Key:    []byte(proProkey),
			}
			opts = append(opts, opt)
			continue
		}
		data, err := json.Marshal(consumerValue)
		if err != nil {
			util.LOGGER.Errorf(nil, "Marshal tmpValue failed.")
			dep.err <- err
			return
		}
		opt := &registry.PluginOp{
			Action: registry.PUT,
			Key:    util.StringToBytesWithNoCopy(proProkey),
			Value:  data,
		}
		opts = append(opts, opt)
	}
	if len(opts) != 0 {
		_, err := registry.GetRegisterCenter().Txn(ctx, opts)
		if err != nil {
			dep.err <- err
			return
		}
	}
	dep.err <- nil
}

func (dep *Dependency) AddConsumerOfProviderRule() {
	dep.chanNum++
	go dep.addConsumerOfProviderRule()
}

func (dep *Dependency) addConsumerOfProviderRule() {
	ctx := context.TODO()
	opts := []*registry.PluginOp{}
	for _, prividerRule := range dep.NewDependencyRuleList {
		proProkey := apt.GenerateProviderDependencyRuleKey(dep.Tenant, prividerRule)
		err, tmpValue := transferToMicroServiceDependency(ctx, proProkey)
		if err != nil {
			dep.err <- err
			return
		}
		tmpValue.Dependency = append(tmpValue.Dependency, dep.Consumer)

		data, errMarshal := json.Marshal(tmpValue)
		if errMarshal != nil {
			util.LOGGER.Errorf(nil, "Marshal tmpValue failed.")
			dep.err <- errors.New("Marshal tmpValue failed.")
			return
		}
		opts = append(opts, &registry.PluginOp{
		        Action: registry.PUT,
		        Key:    util.StringToBytesWithNoCopy(proProkey),
		        Value:  data,
		})
		if prividerRule.ServiceName == "*" {
			break
		}
	}
	if len(opts) != 0 {
		_, err := registry.GetRegisterCenter().Txn(ctx, opts)
		if err != nil {
			dep.err <- err
			return
		}
	}
	dep.err <- nil
}

func (dep *Dependency)updateProvidersRuleOfConsumer(conKey string) error{
	dependency := &pb.MicroServiceDependency{
		Dependency: dep.ProvidersRule,
	}
	data, err := json.Marshal(dependency)
	if err != nil {
		util.LOGGER.Errorf(nil, "Marshal tmpValue fialed.")
		return err
	}
	opt := &registry.PluginOp{
		Action: registry.PUT,
		Key:    util.StringToBytesWithNoCopy(conKey),
		Value:  data,
	}
	_, err = registry.GetRegisterCenter().Do(context.TODO(), opt)
	if err != nil {
		util.LOGGER.Errorf(nil, "Upload dependency rule failed.")
		return err
	}
	return nil
}

func (dep *Dependency)UpdateProvidersRuleOfConsumer(conKey string) error {
	return dep.updateProvidersRuleOfConsumer(conKey)
}


func (dep *Dependency)GetAddDependencyProviderIds() ([]string, error) {
	return dep.getDependencyProviderIds(dep.NewDependencyRuleList)
}

func (dep *Dependency)GetDeleteDependencyProviderIds() ([]string, error) {
	return dep.getDependencyProviderIds(dep.removedDependencyRuleList)
}

func (dep *Dependency)getDependencyProviderIds(providerRules []*pb.MicroServiceKey) ([]string, error) {
	tenant := dep.Tenant
	provideServiceIds := make([]string, 0)
	for _, provider := range providerRules {
		switch {
		case provider.ServiceName == "*":
			util.LOGGER.Infof("Add dependency, *: rely all service, consumerId %s", dep.ConsumerId)
			allServiceKey := apt.GenerateServiceKey(tenant, "")
			resp, err := store.Store().Service().Search(context.TODO(), &registry.PluginOp{
				Action:     registry.GET,
				Key:        util.StringToBytesWithNoCopy(allServiceKey),
				WithPrefix: true,
			})
			if err != nil {
				util.LOGGER.Errorf(err, "Add dependency failed, rely all service: get all services failed.")
				return provideServiceIds, err
			}
			keyArr := []string{}
			providerId := ""
			for _, kvs := range resp.Kvs {
				keyArr = strings.Split(util.BytesToStringWithNoCopy(kvs.Key), "/")
				providerId = keyArr[len(keyArr)-1]
				provideServiceIds = append(provideServiceIds, providerId)
			}
			return provideServiceIds, nil
		default:
			serviceIds, err := ms.FindServiceIds(context.TODO(), provider.Version, &pb.MicroServiceKey{
				Tenant:      tenant,
				AppId:       provider.AppId,
				ServiceName: provider.ServiceName,
			})
			if err != nil {
				util.LOGGER.Errorf(err, "Get providerIds failed, service: %s/%s/%s",
					provider.AppId, provider.ServiceName, provider.Version)
				return provideServiceIds, err
			}
			if len(serviceIds) == 0 {
				util.LOGGER.Warnf(nil, "Get providerIds is empty, service: %s/%s/%s does not exist",
					provider.AppId, provider.ServiceName, provider.Version)
				continue
			}
			provideServiceIds = append(provideServiceIds, serviceIds...)
		}
	}
	return provideServiceIds, nil
}<|MERGE_RESOLUTION|>--- conflicted
+++ resolved
@@ -130,7 +130,7 @@
 	if err != nil {
 		return err
 	}
-	opts := make([]*registry.PluginOp, 0, 2*(len(addDepencyList) + len(deleteDepencyList)))
+	opts := make([]*registry.PluginOp, 0, 2*(len(addDepencyList)+len(deleteDepencyList)))
 	var isEqual bool
 	sameServiceIdList := make([]string, 0, len(addDepencyList))
 	for _, addDepencyProviderId := range addDepencyList {
@@ -207,32 +207,17 @@
 		return err
 	}
 
-<<<<<<< HEAD
-			util.LOGGER.Debugf("providerETCD is %s", providerVersionRuleArr)
-			err = json.Unmarshal(kv.Value, consumers)
-			if err != nil {
-				util.LOGGER.Errorf(nil, "Unmarshal consumers failed.")
-				return err
-			}
-			//fmt.Println("kv.Value is ", consumers)
-			util.LOGGER.Infof("Add dependency as provider, provider: serviecName(%s), version(%s) .consumers are %v",
-				provider.ServiceName, providerVersionRule, consumers.Dependency)
-			allConsumers = append(allConsumers, consumers.Dependency...)
-		}
-	}
-=======
-	allConsumers := make([]*pb.MicroServiceKey, 0, len(consumerDependAllList) + len(consumerDependList))
+	allConsumers := make([]*pb.MicroServiceKey, 0, len(consumerDependAllList)+len(consumerDependList))
 	allConsumers = append(allConsumers, consumerDependAllList...)
 	allConsumers = append(allConsumers, consumerDependList...)
 
->>>>>>> ad77495c
 	if len(allConsumers) == 0 {
 		util.LOGGER.Infof("%s as a provider, no consumer use it.", provider.ServiceName)
 		return nil
 	}
 	//更新作为provider的依赖关系
-	opts :=  make([]*registry.PluginOp, 0 , 2*len(allConsumers))
-	flag := make(map[string] bool, len(allConsumers))
+	opts := make([]*registry.PluginOp, 0, 2*len(allConsumers))
+	flag := make(map[string]bool, len(allConsumers))
 	for _, consumer := range allConsumers {
 		consumerServiceid, err := ms.GetServiceId(ctx, consumer)
 		if err != nil {
@@ -262,7 +247,7 @@
 	return nil
 }
 
-func getConsumersFromAllVersionRuleOfOne(tenant string, providerServiceId string, provider *pb.MicroServiceKey) ([]*pb.MicroServiceKey, error){
+func getConsumersFromAllVersionRuleOfOne(tenant string, providerServiceId string, provider *pb.MicroServiceKey) ([]*pb.MicroServiceKey, error) {
 	providerVersion := provider.Version
 	provider.Version = ""
 	proKey := apt.GenerateProviderDependencyRuleKey(tenant, provider)
@@ -364,13 +349,14 @@
 				return nil, err
 			}
 		}
-		util.LOGGER.Infof("Add dependency as provider, provider: serviecName(%s), version(%s) .consumer is", provider.ServiceName, providerVersionRule, dependency.Dependency)
+		util.LOGGER.Infof("Add dependency as provider, provider: serviecName(%s), version(%s) .consumer is %v",
+			provider.ServiceName, providerVersionRule, dependency.Dependency)
 		allConsumers = append(allConsumers, dependency.Dependency...)
 	}
 	return allConsumers, nil
 }
 
-func getAllVersionServicesForOne(service *pb.MicroServiceKey) (*registry.PluginResponse, error){
+func getAllVersionServicesForOne(service *pb.MicroServiceKey) (*registry.PluginResponse, error) {
 	key := apt.GenerateServiceIndexKey(service)
 	opt := &registry.PluginOp{
 		Action:     registry.GET,
@@ -381,7 +367,7 @@
 	return resp, err
 }
 
-func getAllVersionServiceIdsForOne(service *pb.MicroServiceKey) ([]string, error){
+func getAllVersionServiceIdsForOne(service *pb.MicroServiceKey) ([]string, error) {
 	resp, err := getAllVersionServicesForOne(service)
 	if err != nil {
 		return nil, err
@@ -394,7 +380,7 @@
 	return serviceIdList, nil
 }
 
-func getConsumerOfDependAllServices(tenant string, provider *pb.MicroServiceKey) ([]*pb.MicroServiceKey, error){
+func getConsumerOfDependAllServices(tenant string, provider *pb.MicroServiceKey) ([]*pb.MicroServiceKey, error) {
 
 	relyAllKey := apt.GenerateProviderDependencyRuleKey(tenant, &pb.MicroServiceKey{
 		ServiceName: "*",
@@ -639,13 +625,13 @@
 	dep.err = make(chan error, 5)
 	dep.chanNum = 0
 	if len(unExistDependencyRuleList) != 0 {
-		util.LOGGER.Infof("Unexist dependency rule remove for consumer %s, %v, ",consumerFlag ,unExistDependencyRuleList)
+		util.LOGGER.Infof("Unexist dependency rule remove for consumer %s, %v, ", consumerFlag, unExistDependencyRuleList)
 		dep.removedDependencyRuleList = unExistDependencyRuleList
 		dep.RemoveConsumerOfProviderRule()
 	}
 
 	if len(newDependencyRuleList) != 0 {
-		util.LOGGER.Infof("New dependency rule add for consumer %s, %v, ",consumerFlag ,newDependencyRuleList)
+		util.LOGGER.Infof("New dependency rule add for consumer %s, %v, ", consumerFlag, newDependencyRuleList)
 		dep.NewDependencyRuleList = newDependencyRuleList
 		dep.AddConsumerOfProviderRule()
 	}
@@ -897,7 +883,7 @@
 			dep.err <- err
 			return
 		}
-		for key, tmp :=  range consumerValue.Dependency {
+		for key, tmp := range consumerValue.Dependency {
 			if ok := equalServiceDependency(tmp, dep.Consumer); ok {
 				consumerValue.Dependency = append(consumerValue.Dependency[:key], consumerValue.Dependency[key+1:]...)
 				break
@@ -959,9 +945,9 @@
 			return
 		}
 		opts = append(opts, &registry.PluginOp{
-		        Action: registry.PUT,
-		        Key:    util.StringToBytesWithNoCopy(proProkey),
-		        Value:  data,
+			Action: registry.PUT,
+			Key:    util.StringToBytesWithNoCopy(proProkey),
+			Value:  data,
 		})
 		if prividerRule.ServiceName == "*" {
 			break
@@ -977,7 +963,7 @@
 	dep.err <- nil
 }
 
-func (dep *Dependency)updateProvidersRuleOfConsumer(conKey string) error{
+func (dep *Dependency) updateProvidersRuleOfConsumer(conKey string) error {
 	dependency := &pb.MicroServiceDependency{
 		Dependency: dep.ProvidersRule,
 	}
@@ -999,20 +985,19 @@
 	return nil
 }
 
-func (dep *Dependency)UpdateProvidersRuleOfConsumer(conKey string) error {
+func (dep *Dependency) UpdateProvidersRuleOfConsumer(conKey string) error {
 	return dep.updateProvidersRuleOfConsumer(conKey)
 }
 
-
-func (dep *Dependency)GetAddDependencyProviderIds() ([]string, error) {
+func (dep *Dependency) GetAddDependencyProviderIds() ([]string, error) {
 	return dep.getDependencyProviderIds(dep.NewDependencyRuleList)
 }
 
-func (dep *Dependency)GetDeleteDependencyProviderIds() ([]string, error) {
+func (dep *Dependency) GetDeleteDependencyProviderIds() ([]string, error) {
 	return dep.getDependencyProviderIds(dep.removedDependencyRuleList)
 }
 
-func (dep *Dependency)getDependencyProviderIds(providerRules []*pb.MicroServiceKey) ([]string, error) {
+func (dep *Dependency) getDependencyProviderIds(providerRules []*pb.MicroServiceKey) ([]string, error) {
 	tenant := dep.Tenant
 	provideServiceIds := make([]string, 0)
 	for _, provider := range providerRules {
