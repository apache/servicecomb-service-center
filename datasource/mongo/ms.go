/*
 * Licensed to the Apache Software Foundation (ASF) under one or more
 * contributor license agreements.  See the NOTICE file distributed with
 * this work for additional information regarding copyright ownership.
 * The ASF licenses this file to You under the Apache License, Version 2.0
 * (the "License"); you may not use this file except request compliance with
 * the License.  You may obtain a copy of the License at
 *
 *     http://www.apache.org/licenses/LICENSE-2.0
 *
 * Unless required by applicable law or agreed to request writing, software
 * distributed under the License is distributed on an "AS IS" BASIS,
 * WITHOUT WARRANTIES OR CONDITIONS OF ANY KIND, either express or implied.
 * See the License for the specific language governing permissions and
 * limitations under the License.
 */

package mongo

import (
	"context"
	"crypto/sha1"
	"encoding/json"
	"errors"
	"fmt"
	"reflect"
	"regexp"
	"sort"
	"strconv"
	"strings"
	"time"

	"github.com/apache/servicecomb-service-center/datasource/mongo/sd"
	"github.com/apache/servicecomb-service-center/server/plugin/quota"
	"go.mongodb.org/mongo-driver/mongo"

	"github.com/go-chassis/cari/discovery"
	"go.mongodb.org/mongo-driver/bson"
	"go.mongodb.org/mongo-driver/mongo/options"

	"github.com/apache/servicecomb-service-center/datasource"
	"github.com/apache/servicecomb-service-center/datasource/mongo/client"
	"github.com/apache/servicecomb-service-center/datasource/mongo/heartbeat"
	"github.com/apache/servicecomb-service-center/pkg/gopool"
	"github.com/apache/servicecomb-service-center/pkg/log"
	"github.com/apache/servicecomb-service-center/pkg/util"
	apt "github.com/apache/servicecomb-service-center/server/core"
	"github.com/apache/servicecomb-service-center/server/plugin/uuid"
)

func (ds *DataSource) RegisterService(ctx context.Context, request *discovery.CreateServiceRequest) (
	*discovery.CreateServiceResponse, error) {
	service := request.Service
	remoteIP := util.GetIPFromContext(ctx)
	domain := util.ParseDomain(ctx)
	project := util.ParseProject(ctx)
	serviceFlag := util.StringJoin([]string{
		service.Environment, service.AppId, service.ServiceName, service.Version}, "/")
	//todo add quota check
	requestServiceID := service.ServiceId

	if len(requestServiceID) == 0 {
		ctx = util.SetContext(ctx, uuid.ContextKey, util.StringJoin([]string{domain, project, service.Environment, service.AppId, service.ServiceName, service.Alias, service.Version}, "/"))
		service.ServiceId = uuid.Generator().GetServiceID(ctx)
	}
	service.Timestamp = strconv.FormatInt(time.Now().Unix(), 10)
	service.ModTimestamp = service.Timestamp
	// the service unique index in table is (serviceId/serviceEnv,serviceAppid,servicename,serviceVersion)
	if len(service.Alias) != 0 {
		serviceID, err := GetServiceID(ctx, &discovery.MicroServiceKey{
			Environment: service.Environment,
			AppId:       service.AppId,
			ServiceName: service.ServiceName,
			Version:     service.Version,
			Alias:       service.Alias,
		})
		if err != nil && !errors.Is(err, datasource.ErrNoData) {
			return &discovery.CreateServiceResponse{
				Response: discovery.CreateResponse(discovery.ErrUnavailableBackend, err.Error()),
			}, err
		}
		if len(serviceID) != 0 {
			if len(requestServiceID) != 0 && requestServiceID != serviceID {
				log.Warn(fmt.Sprintf("create micro-service[%s] failed, service already exists, operator: %s",
					serviceFlag, remoteIP))
				return &discovery.CreateServiceResponse{
					Response: discovery.CreateResponse(discovery.ErrServiceAlreadyExists,
						"ServiceID conflict or found the same service with different id."),
				}, nil
			}
			return &discovery.CreateServiceResponse{
				Response:  discovery.CreateResponse(discovery.ResponseSuccess, "register service successfully"),
				ServiceId: serviceID,
			}, nil
		}
	}
	insertRes, err := client.GetMongoClient().Insert(ctx, CollectionService, &Service{Domain: domain, Project: project, ServiceInfo: service})
	if err != nil {
		if client.IsDuplicateKey(err) {
			serviceIDInner, err := GetServiceID(ctx, &discovery.MicroServiceKey{
				Environment: service.Environment,
				AppId:       service.AppId,
				ServiceName: service.ServiceName,
				Version:     service.Version,
			})
			if err != nil && !errors.Is(err, datasource.ErrNoData) {
				return &discovery.CreateServiceResponse{
					Response: discovery.CreateResponse(discovery.ErrUnavailableBackend, err.Error()),
				}, err
			}
			// serviceid conflict with the service in the database
			if len(requestServiceID) != 0 && serviceIDInner != requestServiceID {
				return &discovery.CreateServiceResponse{
					Response: discovery.CreateResponse(discovery.ErrServiceAlreadyExists,
						"ServiceID conflict or found the same service with different id."),
				}, nil
			}
			return &discovery.CreateServiceResponse{
				Response:  discovery.CreateResponse(discovery.ResponseSuccess, "register service successfully"),
				ServiceId: serviceIDInner,
			}, nil
		}
		log.Error(fmt.Sprintf("create micro-service[%s] failed, service already exists, operator: %s",
			serviceFlag, remoteIP), err)
		return &discovery.CreateServiceResponse{
			Response: discovery.CreateResponse(discovery.ErrInternal, err.Error()),
		}, err
	}

	log.Info(fmt.Sprintf("create micro-service[%s][%s] successfully,operator: %s", service.ServiceId, insertRes.InsertedID, remoteIP))

	return &discovery.CreateServiceResponse{
		Response:  discovery.CreateResponse(discovery.ResponseSuccess, "Register service successfully"),
		ServiceId: service.ServiceId,
	}, nil
}

func (ds *DataSource) GetServices(ctx context.Context, request *discovery.GetServicesRequest) (
	*discovery.GetServicesResponse, error) {

	domain := util.ParseDomain(ctx)
	project := util.ParseProject(ctx)

	filter := bson.M{ColumnDomain: domain, ColumnProject: project}

	services, err := GetServices(ctx, filter)
	if err != nil {
		return &discovery.GetServicesResponse{
			Response: discovery.CreateResponse(discovery.ErrInternal, "get services data failed."),
		}, nil
	}

	return &discovery.GetServicesResponse{
		Response: discovery.CreateResponse(discovery.ResponseSuccess, "Get all services successfully."),
		Services: services,
	}, nil
}

func (ds *DataSource) GetApplications(ctx context.Context, request *discovery.GetAppsRequest) (*discovery.GetAppsResponse, error) {
	domain := util.ParseDomain(ctx)
	project := util.ParseProject(ctx)

	filter := bson.M{
		ColumnDomain:  domain,
		ColumnProject: project,
		StringBuilder([]string{ColumnServiceInfo, ColumnEnv}): request.Environment}

	services, err := GetServices(ctx, filter)
	if err != nil {
		return &discovery.GetAppsResponse{
			Response: discovery.CreateResponse(discovery.ErrInternal, "get services data failed."),
		}, nil
	}
	l := len(services)
	if l == 0 {
		return &discovery.GetAppsResponse{
			Response: discovery.CreateResponse(discovery.ResponseSuccess, "Get all applications successfully."),
		}, nil
	}
	apps := make([]string, 0, l)
	hash := make(map[string]struct{}, l)
	for _, svc := range services {
		if !request.WithShared && apt.IsGlobal(discovery.MicroServiceToKey(util.ParseDomainProject(ctx), svc)) {
			continue
		}
		if _, ok := hash[svc.AppId]; ok {
			continue
		}
		hash[svc.AppId] = struct{}{}
		apps = append(apps, svc.AppId)
	}
	return &discovery.GetAppsResponse{
		Response: discovery.CreateResponse(discovery.ResponseSuccess, "Get all applications successfully."),
		AppIds:   apps,
	}, nil
}

func (ds *DataSource) GetService(ctx context.Context, request *discovery.GetServiceRequest) (
	*discovery.GetServiceResponse, error) {
	svc, err := GetServiceByID(ctx, request.ServiceId)
	if err != nil {
		if errors.Is(err, datasource.ErrNoData) {
			log.Debug(fmt.Sprintf("service %s not exist in db", request.ServiceId))
			return &discovery.GetServiceResponse{
				Response: discovery.CreateResponse(discovery.ErrServiceNotExists, "Service not exist."),
			}, nil
		}
		log.Error(fmt.Sprintf("failed to get single service %s from mongo", request.ServiceId), err)
		return &discovery.GetServiceResponse{
			Response: discovery.CreateResponse(discovery.ErrInternal, "get service data from mongodb failed."),
		}, err
	}
	return &discovery.GetServiceResponse{
		Response: discovery.CreateResponse(discovery.ResponseSuccess, "Get service successfully."),
		Service:  svc.ServiceInfo,
	}, nil
}

func (ds *DataSource) ExistServiceByID(ctx context.Context, request *discovery.GetExistenceByIDRequest) (*discovery.GetExistenceByIDResponse, error) {
	exist, err := ServiceExistID(ctx, request.ServiceId)
	if err != nil {
		return &discovery.GetExistenceByIDResponse{
			Response: discovery.CreateResponse(discovery.ErrInternal, "Check service exist failed."),
			Exist:    false,
		}, err
	}

	return &discovery.GetExistenceByIDResponse{
		Response: discovery.CreateResponse(discovery.ResponseSuccess, "Check ExistService successfully."),
		Exist:    exist,
	}, nil
}

func (ds *DataSource) ExistService(ctx context.Context, request *discovery.GetExistenceRequest) (*discovery.GetExistenceResponse, error) {
	domainProject := util.ParseDomainProject(ctx)
	serviceFlag := util.StringJoin([]string{
		request.Environment, request.AppId, request.ServiceName, request.Version}, "/")

	ids, exist, err := FindServiceIds(ctx, request.Version, &discovery.MicroServiceKey{
		Environment: request.Environment,
		AppId:       request.AppId,
		ServiceName: request.ServiceName,
		Alias:       request.ServiceName,
		Version:     request.Version,
		Tenant:      domainProject,
	})
	if err != nil {
		log.Error(fmt.Sprintf("micro-service[%s] exist failed, find serviceIDs failed", serviceFlag), err)
		return &discovery.GetExistenceResponse{
			Response: discovery.CreateResponse(discovery.ErrInternal, err.Error()),
		}, err
	}
	if !exist {
		log.Info(fmt.Sprintf("micro-service[%s] exist failed, service does not exist", serviceFlag))
		return &discovery.GetExistenceResponse{
			Response: discovery.CreateResponse(discovery.ErrServiceNotExists, serviceFlag+" does not exist."),
		}, nil
	}
	if len(ids) == 0 {
		log.Info(fmt.Sprintf("micro-service[%s] exist failed, version mismatch", serviceFlag))
		return &discovery.GetExistenceResponse{
			Response: discovery.CreateResponse(discovery.ErrServiceVersionNotExists, serviceFlag+" version mismatch."),
		}, nil
	}
	return &discovery.GetExistenceResponse{
		Response:  discovery.CreateResponse(discovery.ResponseSuccess, "get service id successfully."),
		ServiceId: ids[0], // 约定多个时，取较新版本
	}, nil
}

func (ds *DataSource) UnregisterService(ctx context.Context, request *discovery.DeleteServiceRequest) (*discovery.DeleteServiceResponse, error) {
	res, err := ds.DelServicePri(ctx, request.ServiceId, request.Force)
	if err != nil {
		return &discovery.DeleteServiceResponse{
			Response: discovery.CreateResponse(discovery.ErrInternal, "Delete service failed"),
		}, err
	}
	return &discovery.DeleteServiceResponse{
		Response: res,
	}, nil
}

func (ds *DataSource) DelServicePri(ctx context.Context, serviceID string, force bool) (*discovery.Response, error) {
	remoteIP := util.GetIPFromContext(ctx)
	title := "delete"
	if force {
		title = "force delete"
	}

	if serviceID == apt.Service.ServiceId {
		log.Error(fmt.Sprintf("%s micro-service %s failed, operator: %s", title, serviceID, remoteIP), ErrNotAllowDeleteSC)
		return discovery.CreateResponse(discovery.ErrInvalidParams, ErrNotAllowDeleteSC.Error()), nil
	}
	microservice, err := GetService(ctx, GeneratorServiceFilter(ctx, serviceID))
	if err != nil {
		if errors.Is(err, datasource.ErrNoData) {
			log.Debug(fmt.Sprintf("%s micro-service %s failed, service does not exist, operator: %s",
				title, serviceID, remoteIP))
			return discovery.CreateResponse(discovery.ErrServiceNotExists, "Service does not exist."), nil
		}
		log.Error(fmt.Sprintf("%s micro-service %s failed, get service file failed, operator: %s",
			title, serviceID, remoteIP), err)
		return discovery.CreateResponse(discovery.ErrInternal, err.Error()), err
	}
	// 强制删除，则与该服务相关的信息删除，非强制删除： 如果作为该被依赖（作为provider，提供服务,且不是只存在自依赖）或者存在实例，则不能删除
	if !force {
		dr := NewProviderDependencyRelation(ctx, util.ParseDomainProject(ctx), microservice.ServiceInfo)
		services, err := dr.GetDependencyConsumerIds()
		if err != nil {
			log.Error(fmt.Sprintf("delete micro-service[%s] failed, get service dependency failed, operator: %s",
				serviceID, remoteIP), err)
			return discovery.CreateResponse(discovery.ErrInternal, err.Error()), err
		}
		if l := len(services); l > 1 || (l == 1 && services[0] != serviceID) {
			log.Error(fmt.Sprintf("delete micro-service[%s] failed, other services[%d] depend on it, operator: %s",
				serviceID, l, remoteIP), err)
			return discovery.CreateResponse(discovery.ErrDependedOnConsumer, "Can not delete this service, other service rely it."), err
		}
		//todo wait for dep interface
		instancesExist, err := client.GetMongoClient().DocExist(ctx, CollectionInstance, bson.M{StringBuilder([]string{ColumnInstanceInfo, ColumnServiceID}): serviceID})
		if err != nil {
			log.Error(fmt.Sprintf("delete micro-service[%s] failed, get instances number failed, operator: %s",
				serviceID, remoteIP), err)
			return discovery.CreateResponse(discovery.ErrUnavailableBackend, err.Error()), err
		}
		if instancesExist {
			log.Error(fmt.Sprintf("delete micro-service[%s] failed, service deployed instances, operator: %s",
				serviceID, remoteIP), nil)
			return discovery.CreateResponse(discovery.ErrDeployedInstance, "Can not delete the service deployed instance(s)."), err
		}

	}

	schemaOps := client.MongoOperation{Table: CollectionSchema, Models: []mongo.WriteModel{mongo.NewDeleteManyModel().SetFilter(bson.M{ColumnServiceID: serviceID})}}
	rulesOps := client.MongoOperation{Table: CollectionRule, Models: []mongo.WriteModel{mongo.NewDeleteManyModel().SetFilter(bson.M{ColumnServiceID: serviceID})}}
	instanceOps := client.MongoOperation{Table: CollectionInstance, Models: []mongo.WriteModel{mongo.NewDeleteManyModel().SetFilter(bson.M{StringBuilder([]string{ColumnInstanceInfo, ColumnServiceID}): serviceID})}}
	serviceOps := client.MongoOperation{Table: CollectionService, Models: []mongo.WriteModel{mongo.NewDeleteOneModel().SetFilter(bson.M{StringBuilder([]string{ColumnServiceInfo, ColumnServiceID}): serviceID})}}

	err = client.GetMongoClient().MultiTableBatchUpdate(ctx, []client.MongoOperation{schemaOps, rulesOps, instanceOps, serviceOps})
	if err != nil {
		log.Error(fmt.Sprintf("micro-service[%s] failed, operator: %s", serviceID, remoteIP), err)
		return discovery.CreateResponse(discovery.ErrUnavailableBackend, err.Error()), err
	}

	domainProject := util.ToDomainProject(microservice.Domain, microservice.Project)
	serviceKey := &discovery.MicroServiceKey{
		Tenant:      domainProject,
		Environment: microservice.ServiceInfo.Environment,
		AppId:       microservice.ServiceInfo.AppId,
		ServiceName: microservice.ServiceInfo.ServiceName,
		Version:     microservice.ServiceInfo.Version,
		Alias:       microservice.ServiceInfo.Alias,
	}

	err = DeleteDependencyForDeleteService(domainProject, serviceID, serviceKey)
	if err != nil {
		log.Error(fmt.Sprintf("micro-service[%s] failed, operator: %s", serviceID, remoteIP), err)
		return discovery.CreateResponse(discovery.ErrUnavailableBackend, err.Error()), err
	}

	return discovery.CreateResponse(discovery.ResponseSuccess, "Unregister service successfully."), nil
}

func (ds *DataSource) UpdateService(ctx context.Context, request *discovery.UpdateServicePropsRequest) (
	*discovery.UpdateServicePropsResponse, error) {
	updateData := bson.M{
		"$set": bson.M{
			StringBuilder([]string{ColumnServiceInfo, ColumnModTime}):  strconv.FormatInt(time.Now().Unix(), 10),
			StringBuilder([]string{ColumnServiceInfo, ColumnProperty}): request.Properties}}
	err := UpdateService(ctx, GeneratorServiceFilter(ctx, request.ServiceId), updateData)
	if err != nil {
		log.Error(fmt.Sprintf("update service %s properties failed, update mongo failed", request.ServiceId), err)
		return &discovery.UpdateServicePropsResponse{
			Response: discovery.CreateResponse(discovery.ErrUnavailableBackend, "Update doc in mongo failed."),
		}, nil
	}
	return &discovery.UpdateServicePropsResponse{
		Response: discovery.CreateResponse(discovery.ResponseSuccess, "Update service successfully."),
	}, nil
}

func (ds *DataSource) GetDeleteServiceFunc(ctx context.Context, serviceID string, force bool,
	serviceRespChan chan<- *discovery.DelServicesRspInfo) func(context.Context) {
	return func(_ context.Context) {
		serviceRst := &discovery.DelServicesRspInfo{
			ServiceId:  serviceID,
			ErrMessage: "",
		}
		resp, err := ds.DelServicePri(ctx, serviceID, force)
		if err != nil {
			serviceRst.ErrMessage = err.Error()
		} else if resp.GetCode() != discovery.ResponseSuccess {
			serviceRst.ErrMessage = resp.GetMessage()
		}

		serviceRespChan <- serviceRst
	}
}

func (ds *DataSource) GetServiceDetail(ctx context.Context, request *discovery.GetServiceRequest) (
	*discovery.GetServiceDetailResponse, error) {
	mgSvc, err := GetService(ctx, GeneratorServiceFilter(ctx, request.ServiceId))
	if err != nil {
		if errors.Is(err, datasource.ErrNoData) {
			return &discovery.GetServiceDetailResponse{
				Response: discovery.CreateResponse(discovery.ErrServiceNotExists, "Service does not exist."),
			}, nil
		}
		return &discovery.GetServiceDetailResponse{
			Response: discovery.CreateResponse(discovery.ErrInternal, err.Error()),
		}, err
	}
	svc := mgSvc.ServiceInfo
	key := &discovery.MicroServiceKey{
		Environment: svc.Environment,
		AppId:       svc.AppId,
		ServiceName: svc.ServiceName,
	}
	versions, err := GetServicesVersions(ctx, GeneratorServiceVersionsFilter(ctx, key))
	if err != nil {
		log.Error(fmt.Sprintf("get service %s %s %s all versions failed", svc.Environment, svc.AppId, svc.ServiceName), err)
		return &discovery.GetServiceDetailResponse{
			Response: discovery.CreateResponse(discovery.ErrInternal, err.Error()),
		}, err
	}
	options := []string{"tags", "rules", "instances", "schemas", "dependencies"}
	serviceInfo, err := getServiceDetailUtil(ctx, mgSvc, false, options)
	if err != nil {
		return &discovery.GetServiceDetailResponse{
			Response: discovery.CreateResponse(discovery.ErrInternal, err.Error()),
		}, err
	}
	serviceInfo.MicroService = svc
	serviceInfo.MicroServiceVersions = versions
	return &discovery.GetServiceDetailResponse{
		Response: discovery.CreateResponse(discovery.ResponseSuccess, "Get service successfully"),
		Service:  serviceInfo,
	}, nil

}

func (ds *DataSource) GetServicesInfo(ctx context.Context, request *discovery.GetServicesInfoRequest) (
	*discovery.GetServicesInfoResponse, error) {
	optionMap := make(map[string]struct{}, len(request.Options))
	for _, opt := range request.Options {
		optionMap[opt] = struct{}{}
	}

	options := make([]string, 0, len(optionMap))
	if _, ok := optionMap["all"]; ok {
		optionMap["statistics"] = struct{}{}
		options = []string{"tags", "rules", "instances", "schemas", "dependencies"}
	} else {
		for opt := range optionMap {
			options = append(options, opt)
		}
	}
	var st *discovery.Statistics
	if _, ok := optionMap["statistics"]; ok {
		var err error
		st, err = statistics(ctx, request.WithShared)
		if err != nil {
			return &discovery.GetServicesInfoResponse{
				Response: discovery.CreateResponse(discovery.ErrInternal, err.Error()),
			}, err
		}
		if len(optionMap) == 1 {
			return &discovery.GetServicesInfoResponse{
				Response:   discovery.CreateResponse(discovery.ResponseSuccess, "Statistics successfully."),
				Statistics: st,
			}, nil
		}
	}
	services, err := GetMongoServices(ctx, bson.M{})
	if err != nil {
		log.Error("get all services by domain failed", err)
		return &discovery.GetServicesInfoResponse{
			Response: discovery.CreateResponse(discovery.ErrInternal, err.Error()),
		}, err
	}
	allServiceDetails := make([]*discovery.ServiceDetail, 0, len(services))
	domainProject := util.ParseDomainProject(ctx)
	for _, mgSvc := range services {
		if !request.WithShared && apt.IsGlobal(discovery.MicroServiceToKey(domainProject, mgSvc.ServiceInfo)) {
			continue
		}
		if len(request.AppId) > 0 {
			if request.AppId != mgSvc.ServiceInfo.AppId {
				continue
			}
			if len(request.ServiceName) > 0 && request.ServiceName != mgSvc.ServiceInfo.ServiceName {
				continue
			}
		}

		serviceDetail, err := getServiceDetailUtil(ctx, mgSvc, request.CountOnly, options)
		if err != nil {
			return &discovery.GetServicesInfoResponse{
				Response: discovery.CreateResponse(discovery.ErrInternal, err.Error()),
			}, err
		}
		serviceDetail.MicroService = mgSvc.ServiceInfo
		allServiceDetails = append(allServiceDetails, serviceDetail)
	}

	return &discovery.GetServicesInfoResponse{
		Response:          discovery.CreateResponse(discovery.ResponseSuccess, "Get services info successfully."),
		AllServicesDetail: allServiceDetails,
		Statistics:        nil,
	}, nil
}

func (ds *DataSource) AddTags(ctx context.Context, request *discovery.AddServiceTagsRequest) (*discovery.AddServiceTagsResponse, error) {
	err := UpdateService(ctx, GeneratorServiceFilter(ctx, request.ServiceId), bson.M{"$set": bson.M{ColumnTag: request.Tags}})
	if err == nil {
		return &discovery.AddServiceTagsResponse{
			Response: discovery.CreateResponse(discovery.ResponseSuccess, "Add service tags successfully."),
		}, nil
	}
	log.Error(fmt.Sprintf("update service %s tags failed.", request.ServiceId), err)
	if err == client.ErrNoDocuments {
		return &discovery.AddServiceTagsResponse{
			Response: discovery.CreateResponse(discovery.ErrServiceNotExists, err.Error()),
		}, nil
	}
	return &discovery.AddServiceTagsResponse{
		Response: discovery.CreateResponse(discovery.ErrInternal, err.Error()),
	}, nil
}

func (ds *DataSource) GetTags(ctx context.Context, request *discovery.GetServiceTagsRequest) (*discovery.GetServiceTagsResponse, error) {
	svc, err := GetService(ctx, GeneratorServiceFilter(ctx, request.ServiceId))
	if err != nil {
		if errors.Is(err, datasource.ErrNoData) {
			log.Debug(fmt.Sprintf("service %s not exist in db", request.ServiceId))
			return &discovery.GetServiceTagsResponse{
				Response: discovery.CreateResponse(discovery.ErrServiceNotExists, "Service does not exist"),
			}, nil
		}
		log.Error(fmt.Sprintf("failed to get service %s tags", request.ServiceId), err)
		return &discovery.GetServiceTagsResponse{
			Response: discovery.CreateResponse(discovery.ErrInternal, err.Error()),
		}, nil
	}
	return &discovery.GetServiceTagsResponse{
		Response: discovery.CreateResponse(discovery.ResponseSuccess, "Get service tags successfully."),
		Tags:     svc.Tags,
	}, nil
}

func (ds *DataSource) UpdateTag(ctx context.Context, request *discovery.UpdateServiceTagRequest) (*discovery.UpdateServiceTagResponse, error) {
	svc, err := GetService(ctx, GeneratorServiceFilter(ctx, request.ServiceId))
	if err != nil {
		if errors.Is(err, datasource.ErrNoData) {
			log.Debug(fmt.Sprintf("service %s not exist in db", request.ServiceId))
			return &discovery.UpdateServiceTagResponse{
				Response: discovery.CreateResponse(discovery.ErrServiceNotExists, "Service does not exist"),
			}, nil
		}
		log.Error(fmt.Sprintf("failed to get %s tags", request.ServiceId), err)
		return &discovery.UpdateServiceTagResponse{
			Response: discovery.CreateResponse(discovery.ErrInternal, err.Error()),
		}, nil
	}
	dataTags := svc.Tags
	if len(dataTags) > 0 {
		if _, ok := dataTags[request.Key]; !ok {
			return &discovery.UpdateServiceTagResponse{
				Response: discovery.CreateResponse(discovery.ErrTagNotExists, "Tag does not exist"),
			}, nil
		}
	}
	newTags := make(map[string]string, len(dataTags))
	for k, v := range dataTags {
		newTags[k] = v
	}
	newTags[request.Key] = request.Value

	err = UpdateService(ctx, GeneratorServiceFilter(ctx, request.ServiceId), bson.M{"$set": bson.M{ColumnTag: newTags}})
	if err != nil {
		log.Error(fmt.Sprintf("update service %s tags failed", request.ServiceId), err)
		return &discovery.UpdateServiceTagResponse{
			Response: discovery.CreateResponse(discovery.ErrInternal, err.Error()),
		}, nil
	}
	return &discovery.UpdateServiceTagResponse{
		Response: discovery.CreateResponse(discovery.ResponseSuccess, "Update service tag success."),
	}, nil
}

func (ds *DataSource) DeleteTags(ctx context.Context, request *discovery.DeleteServiceTagsRequest) (*discovery.DeleteServiceTagsResponse, error) {
	svc, err := GetService(ctx, GeneratorServiceFilter(ctx, request.ServiceId))
	if err != nil {
		if errors.Is(err, datasource.ErrNoData) {
			log.Debug(fmt.Sprintf("service %s not exist in db", request.ServiceId))
			return &discovery.DeleteServiceTagsResponse{
				Response: discovery.CreateResponse(discovery.ErrServiceNotExists, "Service does not exist"),
			}, nil
		}
		log.Error(fmt.Sprintf("failed to get service %s tags", request.ServiceId), err)
		return &discovery.DeleteServiceTagsResponse{
			Response: discovery.CreateResponse(discovery.ErrInternal, err.Error()),
		}, nil
	}
	dataTags := svc.Tags
	newTags := make(map[string]string, len(dataTags))
	for k, v := range dataTags {
		newTags[k] = v
	}
	if len(dataTags) > 0 {
		for _, key := range request.Keys {
			if _, ok := dataTags[key]; !ok {
				return &discovery.DeleteServiceTagsResponse{
					Response: discovery.CreateResponse(discovery.ErrTagNotExists, "Tag does not exist"),
				}, nil
			}
			delete(newTags, key)
		}
	}
	err = UpdateService(ctx, GeneratorServiceFilter(ctx, request.ServiceId), bson.M{"$set": bson.M{ColumnTag: newTags}})
	if err != nil {
		log.Error(fmt.Sprintf("delete service %s tags failed", request.ServiceId), err)
		return &discovery.DeleteServiceTagsResponse{
			Response: discovery.CreateResponse(discovery.ErrInternal, err.Error()),
		}, nil
	}
	return &discovery.DeleteServiceTagsResponse{
		Response: discovery.CreateResponse(discovery.ResponseSuccess, "Update service tag success."),
	}, nil
}

func (ds *DataSource) GetSchema(ctx context.Context, request *discovery.GetSchemaRequest) (*discovery.GetSchemaResponse, error) {
	exist, err := ServiceExistID(ctx, request.ServiceId)
	if err != nil {
		return &discovery.GetSchemaResponse{
			Response: discovery.CreateResponse(discovery.ErrInternal, "GetSchema failed to check service exist."),
		}, nil
	}
	if !exist {
		return &discovery.GetSchemaResponse{
			Response: discovery.CreateResponse(discovery.ErrServiceNotExists, "GetSchema service does not exist."),
		}, nil
	}
	schema, err := GetSchema(ctx, GeneratorSchemaFilter(ctx, request.ServiceId, request.SchemaId))
	if err != nil {
		return &discovery.GetSchemaResponse{
			Response: discovery.CreateResponse(discovery.ErrInternal, "GetSchema failed from mongodb."),
		}, nil
	}
	if schema == nil {
		return &discovery.GetSchemaResponse{
			Response: discovery.CreateResponse(discovery.ErrSchemaNotExists, "Do not have this schema info."),
		}, nil
	}
	return &discovery.GetSchemaResponse{
		Response:      discovery.CreateResponse(discovery.ResponseSuccess, "Get schema info successfully."),
		Schema:        schema.SchemaInfo,
		SchemaSummary: schema.SchemaSummary,
	}, nil
}

func (ds *DataSource) GetAllSchemas(ctx context.Context, request *discovery.GetAllSchemaRequest) (*discovery.GetAllSchemaResponse, error) {
	svc, err := GetService(ctx, GeneratorServiceFilter(ctx, request.ServiceId))
	if err != nil {
		if errors.Is(err, datasource.ErrNoData) {
			log.Debug(fmt.Sprintf("service %s not exist in db", request.ServiceId))
			return &discovery.GetAllSchemaResponse{
				Response: discovery.CreateResponse(discovery.ErrServiceNotExists, "GetAllSchemas failed for service not exist"),
			}, nil
		}
		log.Error(fmt.Sprintf("get service[%s] all schemas failed, get service failed", request.ServiceId), err)
		return &discovery.GetAllSchemaResponse{
			Response: discovery.CreateResponse(discovery.ErrInternal, err.Error()),
		}, err
	}
	schemasList := svc.ServiceInfo.Schemas
	if len(schemasList) == 0 {
		return &discovery.GetAllSchemaResponse{
			Response: discovery.CreateResponse(discovery.ResponseSuccess, "Do not have this schema info."),
			Schemas:  []*discovery.Schema{},
		}, nil
	}
	schemas := make([]*discovery.Schema, 0, len(schemasList))
	for _, schemaID := range schemasList {
		tempSchema := &discovery.Schema{}
		tempSchema.SchemaId = schemaID
		schema, err := GetSchema(ctx, GeneratorSchemaFilter(ctx, request.ServiceId, schemaID))
		if err != nil {
			return &discovery.GetAllSchemaResponse{
				Response: discovery.CreateResponse(discovery.ErrInternal, err.Error()),
			}, err
		}
		if schema == nil {
			schemas = append(schemas, tempSchema)
			continue
		}
		tempSchema.Summary = schema.SchemaSummary
		if request.WithSchema {
			tempSchema.Schema = schema.SchemaInfo
		}
		schemas = append(schemas, tempSchema)
	}
	return &discovery.GetAllSchemaResponse{
		Response: discovery.CreateResponse(discovery.ResponseSuccess, "Get all schema info successfully."),
		Schemas:  schemas,
	}, nil
}

func (ds *DataSource) ExistSchema(ctx context.Context, request *discovery.GetExistenceRequest) (*discovery.GetExistenceResponse, error) {
	exist, err := ServiceExistID(ctx, request.ServiceId)
	if err != nil {
		return &discovery.GetExistenceResponse{
			Response: discovery.CreateResponse(discovery.ErrServiceNotExists, "ExistSchema failed for get service failed"),
		}, nil
	}
	if !exist {
		return &discovery.GetExistenceResponse{
			Response: discovery.CreateResponse(discovery.ErrServiceNotExists, "ExistSchema failed for service not exist"),
		}, nil
	}
	Schema, err := GetSchema(ctx, GeneratorSchemaFilter(ctx, request.ServiceId, request.SchemaId))
	if err != nil {
		return &discovery.GetExistenceResponse{
			Response: discovery.CreateResponse(discovery.ErrInternal, "ExistSchema failed for get schema failed."),
		}, nil
	}
	if Schema == nil {
		return &discovery.GetExistenceResponse{
			Response: discovery.CreateResponse(discovery.ErrSchemaNotExists, "ExistSchema failed for schema not exist."),
		}, nil
	}
	return &discovery.GetExistenceResponse{
		Response:  discovery.CreateResponse(discovery.ResponseSuccess, "Schema exist."),
		Summary:   Schema.SchemaSummary,
		SchemaId:  Schema.SchemaID,
		ServiceId: Schema.ServiceID,
	}, nil
}

func (ds *DataSource) DeleteSchema(ctx context.Context, request *discovery.DeleteSchemaRequest) (*discovery.DeleteSchemaResponse, error) {
	exist, err := ServiceExistID(ctx, request.ServiceId)
	if err != nil {
		return &discovery.DeleteSchemaResponse{
			Response: discovery.CreateResponse(discovery.ErrServiceNotExists, "DeleteSchema failed for get service failed."),
		}, nil
	}
	if !exist {
		return &discovery.DeleteSchemaResponse{
			Response: discovery.CreateResponse(discovery.ErrServiceNotExists, "DeleteSchema failed for service not exist."),
		}, nil
	}
	filter := GeneratorSchemaFilter(ctx, request.ServiceId, request.SchemaId)
	res, err := client.GetMongoClient().DocDelete(ctx, CollectionSchema, filter)
	if err != nil {
		return &discovery.DeleteSchemaResponse{
			Response: discovery.CreateResponse(discovery.ErrUnavailableBackend, "DeleteSchema failed for delete schema failed."),
		}, err
	}
	if !res {
		return &discovery.DeleteSchemaResponse{
			Response: discovery.CreateResponse(discovery.ErrSchemaNotExists, "DeleteSchema failed for schema not exist."),
		}, nil
	}
	return &discovery.DeleteSchemaResponse{
		Response: discovery.CreateResponse(discovery.ResponseSuccess, "Delete schema info successfully."),
	}, nil
}

func (ds *DataSource) ModifySchema(ctx context.Context, request *discovery.ModifySchemaRequest) (*discovery.ModifySchemaResponse, error) {
	remoteIP := util.GetIPFromContext(ctx)
	serviceID := request.ServiceId
	schemaID := request.SchemaId
	schema := discovery.Schema{
		SchemaId: request.SchemaId,
		Summary:  request.Summary,
		Schema:   request.Schema,
	}
	err := ds.modifySchema(ctx, request.ServiceId, &schema)
	if err != nil {
		log.Error(fmt.Sprintf("modify schema[%s/%s] failed, operator: %s", serviceID, schemaID, remoteIP), err)
		resp := &discovery.ModifySchemaResponse{
			Response: discovery.CreateResponseWithSCErr(err),
		}
		if err.InternalError() {
			return resp, err
		}
		return resp, nil
	}
	log.Info(fmt.Sprintf("modify schema[%s/%s] successfully, operator: %s", serviceID, schemaID, remoteIP))
	return &discovery.ModifySchemaResponse{
		Response: discovery.CreateResponse(discovery.ResponseSuccess, "modify schema info success."),
	}, nil
}

func (ds *DataSource) ModifySchemas(ctx context.Context, request *discovery.ModifySchemasRequest) (*discovery.ModifySchemasResponse, error) {
	svc, err := GetService(ctx, GeneratorServiceFilter(ctx, request.ServiceId))
	if err != nil {
		if errors.Is(err, datasource.ErrNoData) {
			return &discovery.ModifySchemasResponse{Response: discovery.CreateResponse(discovery.ErrServiceNotExists, "Service not exist")}, nil
		}
		return &discovery.ModifySchemasResponse{Response: discovery.CreateResponse(discovery.ErrInternal, err.Error())}, err
	}
	respErr := ds.modifySchemas(ctx, svc.ServiceInfo, request.Schemas)
	if respErr != nil {
		resp := &discovery.ModifySchemasResponse{
			Response: discovery.CreateResponseWithSCErr(respErr),
		}
		if respErr.InternalError() {
			return resp, err
		}
		return resp, nil
	}
	return &discovery.ModifySchemasResponse{
		Response: discovery.CreateResponse(discovery.ResponseSuccess, "modify schemas info success"),
	}, nil

}

func (ds *DataSource) modifySchemas(ctx context.Context, service *discovery.MicroService, schemas []*discovery.Schema) *discovery.Error {
	domain := util.ParseDomain(ctx)
	project := util.ParseProject(ctx)
	remoteIP := util.GetIPFromContext(ctx)

	serviceID := service.ServiceId
	schemasFromDatabase, err := GetSchemas(ctx, bson.M{ColumnServiceID: serviceID})
	if err != nil {
		log.Error(fmt.Sprintf("modify service %s schemas failed, get schemas failed, operator: %s", serviceID, remoteIP), err)
		return discovery.NewError(discovery.ErrUnavailableBackend, err.Error())
	}

	needUpdateSchemas, needAddSchemas, needDeleteSchemas, nonExistSchemaIds :=
		datasource.SchemasAnalysis(schemas, schemasFromDatabase, service.Schemas)

	var schemasOps []mongo.WriteModel
	var serviceOps []mongo.WriteModel
	if !ds.isSchemaEditable(service) {
		if len(service.Schemas) == 0 {
			res := quota.NewApplyQuotaResource(quota.SchemaQuotaType, util.ParseDomainProject(ctx), serviceID, int64(len(nonExistSchemaIds)))
			rst := quota.Apply(ctx, res)
			errQuota := rst.Err
			if errQuota != nil {
				log.Error(fmt.Sprintf("modify service[%s] schemas failed, operator: %s", serviceID, remoteIP), errQuota)
				return errQuota
			}
			serviceOps = append(serviceOps, mongo.NewUpdateOneModel().SetUpdate(bson.M{"$set": bson.M{StringBuilder([]string{ColumnServiceInfo, ColumnSchemas}): nonExistSchemaIds}}).SetFilter(GeneratorServiceFilter(ctx, serviceID)))
		} else {
			if len(nonExistSchemaIds) != 0 {
				errInfo := fmt.Errorf("non-existent schemaIDs %v", nonExistSchemaIds)
				log.Error(fmt.Sprintf("modify service %s schemas failed, operator: %s", serviceID, remoteIP), err)
				return discovery.NewError(discovery.ErrUndefinedSchemaID, errInfo.Error())
			}
			for _, needUpdateSchema := range needUpdateSchemas {
				exist, err := SchemaSummaryExist(ctx, serviceID, needUpdateSchema.SchemaId)
				if err != nil {
					return discovery.NewError(discovery.ErrInternal, err.Error())
				}
				if !exist {
					schemasOps = append(schemasOps, mongo.NewUpdateOneModel().SetFilter(GeneratorSchemaFilter(ctx, serviceID, needUpdateSchema.SchemaId)).SetUpdate(bson.M{"$set": bson.M{ColumnSchemaInfo: needUpdateSchema.Schema, ColumnSchemaSummary: needUpdateSchema.Summary}}))
				} else {
					log.Warn(fmt.Sprintf("schema[%s/%s] and it's summary already exist, skip to update, operator: %s",
						serviceID, needUpdateSchema.SchemaId, remoteIP))
				}
			}
		}

		for _, schema := range needAddSchemas {
			log.Info(fmt.Sprintf("add new schema[%s/%s], operator: %s", serviceID, schema.SchemaId, remoteIP))
			schemasOps = append(schemasOps, mongo.NewInsertOneModel().SetDocument(&Schema{
				Domain:        domain,
				Project:       project,
				ServiceID:     serviceID,
				SchemaID:      schema.SchemaId,
				SchemaInfo:    schema.Schema,
				SchemaSummary: schema.Summary,
			}))
		}
	} else {
		quotaSize := len(needAddSchemas) - len(needDeleteSchemas)
		if quotaSize > 0 {
			res := quota.NewApplyQuotaResource(quota.SchemaQuotaType, util.ParseDomainProject(ctx), serviceID, int64(quotaSize))
			rst := quota.Apply(ctx, res)
			err := rst.Err
			if err != nil {
				log.Error(fmt.Sprintf("modify service[%s] schemas failed, operator: %s", serviceID, remoteIP), err)
				return err
			}
		}
		var schemaIDs []string
		for _, schema := range needAddSchemas {
			log.Info(fmt.Sprintf("add new schema[%s/%s], operator: %s", serviceID, schema.SchemaId, remoteIP))
			schemasOps = append(schemasOps, mongo.NewInsertOneModel().SetDocument(&Schema{
				Domain:        domain,
				Project:       project,
				ServiceID:     serviceID,
				SchemaID:      schema.SchemaId,
				SchemaInfo:    schema.Schema,
				SchemaSummary: schema.Summary,
			}))
			schemaIDs = append(schemaIDs, schema.SchemaId)
		}

		for _, schema := range needUpdateSchemas {
			log.Info(fmt.Sprintf("update schema[%s/%s], operator: %s", serviceID, schema.SchemaId, remoteIP))
			schemasOps = append(schemasOps, mongo.NewUpdateOneModel().SetFilter(GeneratorSchemaFilter(ctx, serviceID, schema.SchemaId)).SetUpdate(bson.M{"$set": bson.M{ColumnSchemaInfo: schema.Schema, ColumnSchemaSummary: schema.Summary}}))
			schemaIDs = append(schemaIDs, schema.SchemaId)
		}

		for _, schema := range needDeleteSchemas {
			log.Info(fmt.Sprintf("delete non-existent schema[%s/%s], operator: %s", serviceID, schema.SchemaId, remoteIP))
			schemasOps = append(schemasOps, mongo.NewDeleteOneModel().SetFilter(GeneratorSchemaFilter(ctx, serviceID, schema.SchemaId)))
		}

		serviceOps = append(serviceOps, mongo.NewUpdateOneModel().SetUpdate(bson.M{"$set": bson.M{StringBuilder([]string{ColumnServiceInfo, ColumnSchemas}): schemaIDs}}).SetFilter(GeneratorServiceFilter(ctx, serviceID)))
	}
	if len(schemasOps) > 0 {
		_, err = client.GetMongoClient().BatchUpdate(ctx, CollectionSchema, schemasOps)
		if err != nil {
			return discovery.NewError(discovery.ErrInternal, err.Error())
		}
	}
	if len(serviceOps) > 0 {
		_, err = client.GetMongoClient().BatchUpdate(ctx, CollectionService, serviceOps)
		if err != nil {
			return discovery.NewError(discovery.ErrInternal, err.Error())
		}
	}
	return nil
}

// modifySchema will be modified in the following cases
// 1.service have no relation --> update the schema && update the service
// 2.service is editable && service have relation with the schema --> update the shema
// 3.service is editable && service have no relation with the schema --> update the schema && update the service
// 4.service can't edit && service have relation with the schema && schema summary not exist --> update the schema
func (ds *DataSource) modifySchema(ctx context.Context, serviceID string, schema *discovery.Schema) *discovery.Error {
	remoteIP := util.GetIPFromContext(ctx)
	svc, err := GetService(ctx, GeneratorServiceFilter(ctx, serviceID))
	if err != nil {
		if errors.Is(err, datasource.ErrNoData) {
			return discovery.NewError(discovery.ErrServiceNotExists, "Service does not exist.")
		}
		return discovery.NewError(discovery.ErrInternal, err.Error())
	}
	microservice := svc.ServiceInfo
	var isExist bool
	for _, sid := range microservice.Schemas {
		if sid == schema.SchemaId {
			isExist = true
			break
		}
	}
	var newSchemas []string
	if !ds.isSchemaEditable(microservice) {
		if len(microservice.Schemas) != 0 && !isExist {
			return discovery.NewError(discovery.ErrUndefinedSchemaID, "Non-existent schemaID can't be added request "+discovery.ENV_PROD)
		}
		respSchema, err := GetSchema(ctx, GeneratorSchemaFilter(ctx, serviceID, schema.SchemaId))
		if err != nil {
			return discovery.NewError(discovery.ErrUnavailableBackend, err.Error())
		}
		if respSchema != nil {
			if len(schema.Summary) == 0 {
				log.Error(fmt.Sprintf("modify schema %s %s failed, get schema summary failed, operator: %s",
					serviceID, schema.SchemaId, remoteIP), err)
				return discovery.NewError(discovery.ErrModifySchemaNotAllow,
					"schema already exist, can not be changed request "+discovery.ENV_PROD)
			}
			if len(respSchema.SchemaSummary) != 0 {
				log.Error(fmt.Sprintf("mode, schema %s %s already exist, can not be changed, operator: %s",
					serviceID, schema.SchemaId, remoteIP), err)
				return discovery.NewError(discovery.ErrModifySchemaNotAllow, "schema already exist, can not be changed request "+discovery.ENV_PROD)
			}
		}
		if len(microservice.Schemas) == 0 {
			copy(newSchemas, microservice.Schemas)
			newSchemas = append(newSchemas, schema.SchemaId)
		}
	} else {
		if !isExist {
			copy(newSchemas, microservice.Schemas)
			newSchemas = append(newSchemas, schema.SchemaId)
		}
	}
	if len(newSchemas) != 0 {
		updateData := bson.M{StringBuilder([]string{ColumnServiceInfo, ColumnSchemas}): newSchemas}
		err = UpdateService(ctx, GeneratorServiceFilter(ctx, serviceID), bson.M{"$set": updateData})
		if err != nil {
			return discovery.NewError(discovery.ErrInternal, err.Error())
		}
	}
	newSchema := bson.M{"$set": bson.M{ColumnSchemaInfo: schema.Schema, ColumnSchemaSummary: schema.Summary}}
	err = UpdateSchema(ctx, GeneratorSchemaFilter(ctx, serviceID, schema.SchemaId), newSchema, options.FindOneAndUpdate().SetUpsert(true))
	if err != nil {
		return discovery.NewError(discovery.ErrInternal, err.Error())
	}
	return nil
}

func (ds *DataSource) AddRule(ctx context.Context, request *discovery.AddServiceRulesRequest) (*discovery.AddServiceRulesResponse, error) {
	remoteIP := util.GetIPFromContext(ctx)
	exist, err := ServiceExistID(ctx, request.ServiceId)
	if err != nil {
		log.Error(fmt.Sprintf("failed to add rules for service %s for get service failed", request.ServiceId), err)
		return &discovery.AddServiceRulesResponse{
			Response: discovery.CreateResponse(discovery.ErrInternal, "Failed to check service exist"),
		}, nil
	}
	if !exist {
		return &discovery.AddServiceRulesResponse{Response: discovery.CreateResponse(discovery.ErrServiceNotExists, "Service does not exist")}, nil
	}
	res := quota.NewApplyQuotaResource(quota.RuleQuotaType, util.ParseDomainProject(ctx), request.ServiceId, int64(len(request.Rules)))
	rst := quota.Apply(ctx, res)
	errQuota := rst.Err
	if errQuota != nil {
		log.Error(fmt.Sprintf("add service[%s] rule failed, operator: %s", request.ServiceId, remoteIP), errQuota)
		response := &discovery.AddServiceRulesResponse{
			Response: discovery.CreateResponseWithSCErr(errQuota),
		}
		if errQuota.InternalError() {
			return response, errQuota
		}
		return response, nil
	}
	rules, err := GetRules(ctx, request.ServiceId)
	if err != nil {
		return &discovery.AddServiceRulesResponse{
			Response: discovery.CreateResponse(discovery.ErrInternal, err.Error()),
		}, err
	}
	var ruleType string
	if len(rules) != 0 {
		ruleType = rules[0].RuleType
	}
	ruleIDs := make([]string, 0, len(request.Rules))
	for _, rule := range request.Rules {
		if len(ruleType) == 0 {
			ruleType = rule.RuleType
		} else if ruleType != rule.RuleType {
			return &discovery.AddServiceRulesResponse{
				Response: discovery.CreateResponse(discovery.ErrBlackAndWhiteRule, "Service can only contain one rule type,Black or white."),
			}, nil
		}
		//the rule unique index is (serviceid,attribute,pattern)
		exist, err := RuleExist(ctx, GeneratorRuleAttFilter(ctx, request.ServiceId, rule.Attribute, rule.Pattern))
		if err != nil {
			return &discovery.AddServiceRulesResponse{
				Response: discovery.CreateResponse(discovery.ErrUnavailableBackend, "Can not check rule if exist."),
			}, nil
		}
		if exist {
			continue
		}
		timestamp := strconv.FormatInt(time.Now().Unix(), 10)
		ruleAdd := &Rule{
			Domain:    util.ParseDomain(ctx),
			Project:   util.ParseProject(ctx),
			ServiceID: request.ServiceId,
			RuleInfo: &discovery.ServiceRule{
				RuleId:       util.GenerateUUID(),
				RuleType:     rule.RuleType,
				Attribute:    rule.Attribute,
				Pattern:      rule.Pattern,
				Description:  rule.Description,
				Timestamp:    timestamp,
				ModTimestamp: timestamp,
			},
		}
		ruleIDs = append(ruleIDs, ruleAdd.RuleInfo.RuleId)
		_, err = client.GetMongoClient().Insert(ctx, CollectionRule, ruleAdd)
		if err != nil {
			return &discovery.AddServiceRulesResponse{
				Response: discovery.CreateResponse(discovery.ErrInternal, err.Error()),
			}, err
		}
	}
	return &discovery.AddServiceRulesResponse{
		Response: discovery.CreateResponse(discovery.ResponseSuccess, "Add service rules successfully."),
		RuleIds:  ruleIDs,
	}, nil
}

func (ds *DataSource) GetRules(ctx context.Context, request *discovery.GetServiceRulesRequest) (
	*discovery.GetServiceRulesResponse, error) {
	exist, err := ServiceExistID(ctx, request.ServiceId)
	if err != nil {
		return &discovery.GetServiceRulesResponse{
			Response: discovery.CreateResponse(discovery.ErrServiceNotExists, "GetRules failed for get service failed."),
		}, nil
	}
	if !exist {
		return &discovery.GetServiceRulesResponse{
			Response: discovery.CreateResponse(discovery.ErrServiceNotExists, "GetRules failed for service not exist."),
		}, nil
	}
	rules, err := GetRules(ctx, request.ServiceId)
	if err != nil {
		return &discovery.GetServiceRulesResponse{
			Response: discovery.CreateResponse(discovery.ErrInternal, err.Error()),
		}, nil
	}
	return &discovery.GetServiceRulesResponse{
		Response: discovery.CreateResponse(discovery.ResponseSuccess, "Get service rules successfully."),
		Rules:    rules,
	}, nil
}

func (ds *DataSource) DeleteRule(ctx context.Context, request *discovery.DeleteServiceRulesRequest) (
	*discovery.DeleteServiceRulesResponse, error) {
	exist, err := ServiceExistID(ctx, request.ServiceId)
	if err != nil {
		log.Error(fmt.Sprintf("failed to add tags for service %s for get service failed", request.ServiceId), err)
		return &discovery.DeleteServiceRulesResponse{
			Response: discovery.CreateResponse(discovery.ErrInternal, "Failed to check service exist"),
		}, err
	}
	if !exist {
		return &discovery.DeleteServiceRulesResponse{Response: discovery.CreateResponse(discovery.ErrServiceNotExists, "Service not exist")}, nil
	}
	var delRules []mongo.WriteModel
	for _, ruleID := range request.RuleIds {
		exist, err := RuleExist(ctx, GeneratorRuleFilter(ctx, request.ServiceId, ruleID))
		if err != nil {
			return &discovery.DeleteServiceRulesResponse{
				Response: discovery.CreateResponse(discovery.ErrInternal, err.Error()),
			}, err
		}
		if !exist {
			return &discovery.DeleteServiceRulesResponse{
				Response: discovery.CreateResponse(discovery.ErrRuleNotExists, "This rule does not exist."),
			}, nil
		}
		delRules = append(delRules, mongo.NewDeleteOneModel().SetFilter(GeneratorRuleFilter(ctx, request.ServiceId, ruleID)))
	}
	if len(delRules) > 0 {
		_, err := client.GetMongoClient().BatchDelete(ctx, CollectionRule, delRules)
		if err != nil {
			return &discovery.DeleteServiceRulesResponse{
				Response: discovery.CreateResponse(discovery.ErrInternal, err.Error()),
			}, err
		}
	}
	return &discovery.DeleteServiceRulesResponse{
		Response: discovery.CreateResponse(discovery.ResponseSuccess, "Delete service rules successfully."),
	}, nil
}
func (ds *DataSource) UpdateRule(ctx context.Context, request *discovery.UpdateServiceRuleRequest) (
	*discovery.UpdateServiceRuleResponse, error) {
	exist, err := ServiceExistID(ctx, request.ServiceId)
	if err != nil {
		return &discovery.UpdateServiceRuleResponse{
			Response: discovery.CreateResponse(discovery.ErrServiceNotExists, "UpdateRule failed for get service failed."),
		}, nil
	}
	if !exist {
		return &discovery.UpdateServiceRuleResponse{
			Response: discovery.CreateResponse(discovery.ErrServiceNotExists, "UpdateRule failed for service not exist."),
		}, nil
	}
	rules, err := GetRules(ctx, request.ServiceId)
	if err != nil {
		return &discovery.UpdateServiceRuleResponse{
			Response: discovery.CreateResponse(discovery.ErrUnavailableBackend, "UpdateRule failed for get rule."),
		}, nil
	}
	if len(rules) >= 1 && rules[0].RuleType != request.Rule.RuleType {
		return &discovery.UpdateServiceRuleResponse{
			Response: discovery.CreateResponse(discovery.ErrModifyRuleNotAllow, "Exist multiple rules, can not change rule type. Rule type is ."+rules[0].RuleType),
		}, nil
	}
	exist, err = RuleExist(ctx, GeneratorRuleFilter(ctx, request.ServiceId, request.RuleId))
	if err != nil {
		return &discovery.UpdateServiceRuleResponse{
			Response: discovery.CreateResponse(discovery.ErrInternal, err.Error()),
		}, nil
	}
	if !exist {
		return &discovery.UpdateServiceRuleResponse{
			Response: discovery.CreateResponse(discovery.ErrRuleNotExists, "This rule does not exist."),
		}, nil
	}

	newRule := bson.M{
		StringBuilder([]string{ColumnRuleInfo, ColumnRuleType}):    request.Rule.RuleType,
		StringBuilder([]string{ColumnRuleInfo, ColumnPattern}):     request.Rule.Pattern,
		StringBuilder([]string{ColumnRuleInfo, ColumnAttribute}):   request.Rule.Attribute,
		StringBuilder([]string{ColumnRuleInfo, ColumnDescription}): request.Rule.Description,
		StringBuilder([]string{ColumnRuleInfo, ColumnModTime}):     strconv.FormatInt(time.Now().Unix(), 10)}

	err = UpdateRule(ctx, GeneratorRuleFilter(ctx, request.ServiceId, request.RuleId), bson.M{"$set": newRule})
	if err != nil {
		return &discovery.UpdateServiceRuleResponse{
			Response: discovery.CreateResponse(discovery.ErrInternal, err.Error()),
		}, err
	}
	return &discovery.UpdateServiceRuleResponse{
		Response: discovery.CreateResponse(discovery.ResponseSuccess, "Update service rules succesfully."),
	}, nil
}

func (ds *DataSource) isSchemaEditable(service *discovery.MicroService) bool {
	return (len(service.Environment) != 0 && service.Environment != discovery.ENV_PROD) || ds.SchemaEditable
}

func ServiceExist(ctx context.Context, service *discovery.MicroServiceKey) (bool, error) {
	filter := GeneratorServiceNameFilter(ctx, service)
	return client.GetMongoClient().DocExist(ctx, CollectionService, filter)
}

func ServiceExistID(ctx context.Context, serviceID string) (bool, error) {
	filter := GeneratorServiceFilter(ctx, serviceID)
	return client.GetMongoClient().DocExist(ctx, CollectionService, filter)
}

func GetService(ctx context.Context, filter bson.M) (*Service, error) {
	findRes, err := client.GetMongoClient().FindOne(ctx, CollectionService, filter)
	if err != nil {
		return nil, err
	}
	var svc *Service
	if findRes.Err() != nil {
		//not get any service,not db err
		return nil, datasource.ErrNoData
	}
	err = findRes.Decode(&svc)
	if err != nil {
		return nil, err
	}
	return svc, nil
}

func GetServices(ctx context.Context, filter bson.M) ([]*discovery.MicroService, error) {
	res, err := client.GetMongoClient().Find(ctx, CollectionService, filter)
	if err != nil {
		return nil, err
	}
	var services []*discovery.MicroService
	for res.Next(ctx) {
		var tmp Service
		err := res.Decode(&tmp)
		if err != nil {
			return nil, err
		}
		services = append(services, tmp.ServiceInfo)
	}
	return services, nil
}

func GetMongoServices(ctx context.Context, filter bson.M) ([]*Service, error) {
	res, err := client.GetMongoClient().Find(ctx, CollectionService, filter)
	if err != nil {
		return nil, err
	}
	var services []*Service
	for res.Next(ctx) {
		var tmp *Service
		err := res.Decode(&tmp)
		if err != nil {
			return nil, err
		}
		services = append(services, tmp)
	}
	return services, nil
}

func GetServicesVersions(ctx context.Context, filter interface{}) ([]string, error) {
	res, err := client.GetMongoClient().Find(ctx, CollectionService, filter)
	if err != nil {
		return nil, nil
	}
	var versions []string
	for res.Next(ctx) {
		var tmp Service
		err := res.Decode(&tmp)
		if err != nil {
			return nil, err
		}
		versions = append(versions, tmp.ServiceInfo.Version)
	}
	return versions, nil
}

func getServiceDetailUtil(ctx context.Context, mgs *Service, countOnly bool, options []string) (*discovery.ServiceDetail, error) {
	serviceDetail := new(discovery.ServiceDetail)
	serviceID := mgs.ServiceInfo.ServiceId
	domainProject := util.ParseDomainProject(ctx)
	if countOnly {
		serviceDetail.Statics = new(discovery.Statistics)
	}
	for _, opt := range options {
		expr := opt
		switch expr {
		case "tags":
			serviceDetail.Tags = mgs.Tags
		case "rules":
			rules, err := GetRules(ctx, mgs.ServiceInfo.ServiceId)
			if err != nil {
				log.Error(fmt.Sprintf("get service %s's all rules failed", mgs.ServiceInfo.ServiceId), err)
				return nil, err
			}
			for _, rule := range rules {
				rule.Timestamp = rule.ModTimestamp
			}
			serviceDetail.Rules = rules
		case "instances":
			if countOnly {
				instanceCount, err := GetInstanceCountOfOneService(ctx, serviceID)
				if err != nil {
					log.Error(fmt.Sprintf("get number of service [%s]'s instances failed", serviceID), err)
					return nil, err
				}
				serviceDetail.Statics.Instances = &discovery.StInstance{
					Count: instanceCount,
				}
				continue
			}
			instances, err := GetAllInstancesOfOneService(ctx, serviceID)
			if err != nil {
				log.Error(fmt.Sprintf("get service[%s]'s all instances failed", serviceID), err)
				return nil, err
			}
			serviceDetail.Instances = instances
		case "schemas":
			schemas, err := GetSchemas(ctx, GeneratorServiceFilter(ctx, mgs.ServiceInfo.ServiceId))
			if err != nil {
				log.Error(fmt.Sprintf("get service %s's all schemas failed", mgs.ServiceInfo.ServiceId), err)
				return nil, err
			}
			serviceDetail.SchemaInfos = schemas
		case "dependencies":
			service := mgs.ServiceInfo
			dr := NewDependencyRelation(ctx, domainProject, service, service)
			consumers, err := dr.GetDependencyConsumers(WithoutSelfDependency(), WithSameDomainProject())
			if err != nil {
				log.Error(fmt.Sprintf("get service[%s][%s/%s/%s/%s]'s all consumers failed",
					service.ServiceId, service.Environment, service.AppId, service.ServiceName, service.Version), err)
			}
			providers, err := dr.GetDependencyProviders(WithoutSelfDependency(), WithSameDomainProject())
			if err != nil {
				log.Error(fmt.Sprintf("get service[%s][%s/%s/%s/%s]'s all providers failed",
					service.ServiceId, service.Environment, service.AppId, service.ServiceName, service.Version), err)
				return nil, err
			}
			serviceDetail.Consumers = consumers
			serviceDetail.Providers = providers
		case "":
			continue
		default:
			log.Info(fmt.Sprintf("request option %s is invalid", opt))
		}
	}
	return serviceDetail, nil
}

func UpdateService(ctx context.Context, filter interface{}, m bson.M) error {
	return client.GetMongoClient().DocUpdate(ctx, CollectionService, filter, m)
}

func GetRules(ctx context.Context, serviceID string) ([]*discovery.ServiceRule, error) {
	domain := util.ParseDomain(ctx)
	project := util.ParseProject(ctx)
	filter := bson.M{ColumnDomain: domain, ColumnProject: project, ColumnServiceID: serviceID}

	ruleRes, err := client.GetMongoClient().Find(ctx, CollectionRule, filter)
	if err != nil {
		return nil, err
	}
	var rules []*discovery.ServiceRule
	for ruleRes.Next(ctx) {
		var tmpRule *Rule
		err := ruleRes.Decode(&tmpRule)
		if err != nil {
			return nil, err
		}
		rules = append(rules, tmpRule.RuleInfo)
	}
	return rules, nil
}

func UpdateRule(ctx context.Context, filter interface{}, m bson.M) error {
	return client.GetMongoClient().DocUpdate(ctx, CollectionRule, filter, m)
}

func UpdateSchema(ctx context.Context, filter interface{}, m bson.M, opts ...*options.FindOneAndUpdateOptions) error {
	_, err := client.GetMongoClient().FindOneAndUpdate(ctx, CollectionSchema, filter, m, opts...)
	if err != nil {
		return err
	}
	return nil
}

func DeleteSchema(ctx context.Context, filter interface{}) error {
	res, err := client.GetMongoClient().DocDelete(ctx, CollectionSchema, filter)
	if err != nil {
		return err
	}
	if !res {
		return ErrDeleteSchemaFailed
	}
	return nil
}

func RuleExist(ctx context.Context, filter bson.M) (bool, error) {
	return client.GetMongoClient().DocExist(ctx, CollectionRule, filter)
}

func GeneratorServiceFilter(ctx context.Context, serviceID string) bson.M {
	domain := util.ParseDomain(ctx)
	project := util.ParseProject(ctx)

	return bson.M{
		ColumnDomain:  domain,
		ColumnProject: project,
		StringBuilder([]string{ColumnServiceInfo, ColumnServiceID}): serviceID}
}

func GeneratorServiceNameFilter(ctx context.Context, service *discovery.MicroServiceKey) bson.M {
	domain := util.ParseDomain(ctx)
	project := util.ParseProject(ctx)

	return bson.M{
		ColumnDomain:  domain,
		ColumnProject: project,
		StringBuilder([]string{ColumnServiceInfo, ColumnEnv}):         service.Environment,
		StringBuilder([]string{ColumnServiceInfo, ColumnAppID}):       service.AppId,
		StringBuilder([]string{ColumnServiceInfo, ColumnServiceName}): service.ServiceName,
		StringBuilder([]string{ColumnServiceInfo, ColumnVersion}):     service.Version}
}

func GeneratorServiceAliasFilter(ctx context.Context, service *discovery.MicroServiceKey) bson.M {
	domain := util.ParseDomain(ctx)
	project := util.ParseProject(ctx)

	return bson.M{
		ColumnDomain:  domain,
		ColumnProject: project,
		StringBuilder([]string{ColumnServiceInfo, ColumnEnv}):     service.Environment,
		StringBuilder([]string{ColumnServiceInfo, ColumnAppID}):   service.AppId,
		StringBuilder([]string{ColumnServiceInfo, ColumnAlias}):   service.Alias,
		StringBuilder([]string{ColumnServiceInfo, ColumnVersion}): service.Version}
}

func GeneratorRuleAttFilter(ctx context.Context, serviceID, attribute, pattern string) bson.M {
	return bson.M{
		ColumnServiceID: serviceID,
		StringBuilder([]string{ColumnRuleInfo, ColumnAttribute}): attribute,
		StringBuilder([]string{ColumnRuleInfo, ColumnPattern}):   pattern}
}

func GeneratorSchemaFilter(ctx context.Context, serviceID, schemaID string) bson.M {
	domain := util.ParseDomain(ctx)
	project := util.ParseProject(ctx)

	return bson.M{ColumnDomain: domain, ColumnProject: project, ColumnServiceID: serviceID, ColumnSchemaID: schemaID}
}

func GeneratorRuleFilter(ctx context.Context, serviceID, ruleID string) bson.M {
	domain := util.ParseDomain(ctx)
	project := util.ParseProject(ctx)

	return bson.M{
		ColumnDomain:    domain,
		ColumnProject:   project,
		ColumnServiceID: serviceID,
		StringBuilder([]string{ColumnRuleInfo, ColumnRuleID}): ruleID}
}

func GetSchemas(ctx context.Context, filter bson.M) ([]*discovery.Schema, error) {
	getRes, err := client.GetMongoClient().Find(ctx, CollectionSchema, filter)
	if err != nil {
		return nil, err
	}
	var schemas []*discovery.Schema
	for getRes.Next(ctx) {
		var tmp *Schema
		err = getRes.Decode(&tmp)
		if err != nil {
			return nil, err
		}
		schemas = append(schemas, &discovery.Schema{
			SchemaId: tmp.SchemaID,
			Summary:  tmp.SchemaSummary,
			Schema:   tmp.SchemaInfo,
		})
	}
	return schemas, nil
}

func GetSchema(ctx context.Context, filter bson.M) (*Schema, error) {
	findRes, err := client.GetMongoClient().FindOne(ctx, CollectionSchema, filter)
	if err != nil {
		return nil, err
	}
	if findRes.Err() != nil {
		//not get any service,not db err
		return nil, nil
	}
	var schema *Schema
	err = findRes.Decode(&schema)
	if err != nil {
		return nil, err
	}
	return schema, nil
}

func SchemaSummaryExist(ctx context.Context, serviceID, schemaID string) (bool, error) {
	res, err := client.GetMongoClient().FindOne(ctx, CollectionSchema, GeneratorSchemaFilter(ctx, serviceID, schemaID))
	if err != nil {
		return false, err
	}
	if res.Err() != nil {
		return false, nil
	}
	var s Schema
	err = res.Decode(&s)
	if err != nil {
		return false, err
	}
	return len(s.SchemaSummary) != 0, nil
}

// Instance management
func (ds *DataSource) RegisterInstance(ctx context.Context, request *discovery.RegisterInstanceRequest) (*discovery.RegisterInstanceResponse, error) {
	remoteIP := util.GetIPFromContext(ctx)
	instance := request.Instance

	// 允许自定义 id
	if len(instance.InstanceId) > 0 {
		resp, err := ds.Heartbeat(ctx, &discovery.HeartbeatRequest{
			InstanceId: instance.InstanceId,
			ServiceId:  instance.ServiceId,
		})
		if err != nil || resp == nil {
			log.Error(fmt.Sprintf("register service %s's instance failed, endpoints %s, host '%s', operator %s",
				instance.ServiceId, instance.Endpoints, instance.HostName, remoteIP), err)
			return &discovery.RegisterInstanceResponse{
				Response: discovery.CreateResponse(discovery.ErrInternal, err.Error()),
			}, nil
		}
		switch resp.Response.GetCode() {
		case discovery.ResponseSuccess:
			log.Info(fmt.Sprintf("register instance successful, reuse instance[%s/%s], operator %s",
				instance.ServiceId, instance.InstanceId, remoteIP))
			return &discovery.RegisterInstanceResponse{
				Response:   resp.Response,
				InstanceId: instance.InstanceId,
			}, nil
		case discovery.ErrInstanceNotExists:
			// register a new one
			return registryInstance(ctx, request)
		default:
			log.Error(fmt.Sprintf("register instance failed, reuse instance %s %s, operator %s",
				instance.ServiceId, instance.InstanceId, remoteIP), err)
			return &discovery.RegisterInstanceResponse{
				Response: resp.Response,
			}, err
		}
	}

	if err := preProcessRegisterInstance(ctx, instance); err != nil {
		log.Error(fmt.Sprintf("register service %s instance failed, endpoints %s, host %s operator %s",
			instance.ServiceId, instance.Endpoints, instance.HostName, remoteIP), err)
		return &discovery.RegisterInstanceResponse{
			Response: discovery.CreateResponseWithSCErr(err),
		}, nil
	}
	return registryInstance(ctx, request)
}

// GetInstance returns instance under the current domain
func (ds *DataSource) GetInstance(ctx context.Context, request *discovery.GetOneInstanceRequest) (*discovery.GetOneInstanceResponse, error) {
	var service *Service
	var err error
	var serviceIDs []string
	if len(request.ConsumerServiceId) > 0 {
		filter := GeneratorServiceFilter(ctx, request.ConsumerServiceId)
		service, err = GetService(ctx, filter)
		if err != nil {
			if errors.Is(err, datasource.ErrNoData) {
				log.Debug(fmt.Sprintf("consumer does not exist, consumer %s find provider instance %s %s",
					request.ConsumerServiceId, request.ProviderServiceId, request.ProviderInstanceId))
				return &discovery.GetOneInstanceResponse{
					Response: discovery.CreateResponse(discovery.ErrServiceNotExists,
						fmt.Sprintf("Consumer[%s] does not exist.", request.ConsumerServiceId)),
				}, nil
			}
			log.Error(fmt.Sprintf(" get consumer failed, consumer %s find provider instance %s",
				request.ConsumerServiceId, request.ProviderInstanceId), err)
			return &discovery.GetOneInstanceResponse{
				Response: discovery.CreateResponse(discovery.ErrInternal, err.Error()),
			}, err
		}
	}

	filter := GeneratorServiceFilter(ctx, request.ProviderServiceId)
	provider, err := GetService(ctx, filter)
	if err != nil {
		if errors.Is(err, datasource.ErrNoData) {
			log.Debug(fmt.Sprintf("provider does not exist, consumer %s find provider instance %s %s",
				request.ConsumerServiceId, request.ProviderServiceId, request.ProviderInstanceId))
			return &discovery.GetOneInstanceResponse{
				Response: discovery.CreateResponse(discovery.ErrServiceNotExists,
					fmt.Sprintf("Provider[%s] does not exist.", request.ProviderServiceId)),
			}, nil
		}
		log.Error(fmt.Sprintf("get provider failed, consumer %s find provider instance %s %s",
			request.ConsumerServiceId, request.ProviderServiceId, request.ProviderInstanceId), err)
		return &discovery.GetOneInstanceResponse{
			Response: discovery.CreateResponse(discovery.ErrInternal, err.Error()),
		}, err
	}
	findFlag := func() string {
		return fmt.Sprintf("consumer[%s][%s/%s/%s/%s] find provider[%s][%s/%s/%s/%s] instance[%s]",
			request.ConsumerServiceId, service.ServiceInfo.Environment, service.ServiceInfo.AppId, service.ServiceInfo.ServiceName, service.ServiceInfo.Version,
			provider.ServiceInfo.ServiceId, provider.ServiceInfo.Environment, provider.ServiceInfo.AppId, provider.ServiceInfo.ServiceName, provider.ServiceInfo.Version,
			request.ProviderInstanceId)
	}

	domainProject := util.ParseDomainProject(ctx)
	services, err := findServices(ctx, discovery.MicroServiceToKey(domainProject, provider.ServiceInfo))
	if err != nil {
		log.Error(fmt.Sprintf("get instance failed %s", findFlag()), err)
		return &discovery.GetOneInstanceResponse{
			Response: discovery.CreateResponse(discovery.ErrInternal, err.Error()),
		}, err
	}
	rev, _ := ctx.Value(util.CtxRequestRevision).(string)
	serviceIDs = filterServiceIDs(ctx, request.ConsumerServiceId, request.Tags, services)
	if len(serviceIDs) == 0 {
		mes := fmt.Errorf("%s failed, provider instance does not exist", findFlag())
		log.Error("get instance failed", err)
		return &discovery.GetOneInstanceResponse{
			Response: discovery.CreateResponse(discovery.ErrInstanceNotExists, mes.Error()),
		}, nil
	}
	instances, err := GetInstancesByServiceID(ctx, request.ProviderServiceId)
	if err != nil {
		log.Error(fmt.Sprintf("get instance failed %s", findFlag()), err)
		return &discovery.GetOneInstanceResponse{
			Response: discovery.CreateResponse(discovery.ErrInternal, err.Error()),
		}, err
	}
	instance := instances[0]
	// use explicit instanceId to query
	if len(request.ProviderInstanceId) != 0 {
		isExist := false
		for _, ins := range instances {
			if ins.InstanceId == request.ProviderInstanceId {
				instance = ins
				isExist = true
				break
			}
		}
		if !isExist {
			mes := fmt.Errorf("%s failed, provider instance does not exist", findFlag())
			log.Error("get instance failed", err)
			return &discovery.GetOneInstanceResponse{
				Response: discovery.CreateResponse(discovery.ErrInstanceNotExists, mes.Error()),
			}, nil
		}
	}

	newRev, _ := formatRevision(request.ConsumerServiceId, instances)
	if rev == newRev {
		instance = nil // for gRPC
	}
	// TODO support gRPC output context
	_ = util.WithResponseRev(ctx, newRev)

	return &discovery.GetOneInstanceResponse{
		Response: discovery.CreateResponse(discovery.ResponseSuccess, "Get instance successfully."),
		Instance: instance,
	}, nil
}

func (ds *DataSource) GetInstances(ctx context.Context, request *discovery.GetInstancesRequest) (*discovery.GetInstancesResponse, error) {
	service := &Service{}
	var err error

	if len(request.ConsumerServiceId) > 0 {
		service, err = GetServiceByID(ctx, request.ConsumerServiceId)
		if err != nil {
			if errors.Is(err, datasource.ErrNoData) {
				log.Debug(fmt.Sprintf("consumer does not exist, consumer %s find provider %s instances",
					request.ConsumerServiceId, request.ProviderServiceId))
				return &discovery.GetInstancesResponse{
					Response: discovery.CreateResponse(discovery.ErrServiceNotExists,
						fmt.Sprintf("Consumer[%s] does not exist.", request.ConsumerServiceId)),
				}, nil
			}
			log.Error(fmt.Sprintf("get consumer failed, consumer %s find provider %s instances",
				request.ConsumerServiceId, request.ProviderServiceId), err)
			return &discovery.GetInstancesResponse{
				Response: discovery.CreateResponse(discovery.ErrInternal, err.Error()),
			}, err
		}
	}

	provider, err := GetServiceByID(ctx, request.ProviderServiceId)
	if err != nil {
		if errors.Is(err, datasource.ErrNoData) {
			log.Debug(fmt.Sprintf("provider does not exist, consumer %s find provider %s  instances",
				request.ConsumerServiceId, request.ProviderServiceId))
			return &discovery.GetInstancesResponse{
				Response: discovery.CreateResponse(discovery.ErrServiceNotExists,
					fmt.Sprintf("provider[%s] does not exist.", request.ProviderServiceId)),
			}, nil
		}
		log.Error(fmt.Sprintf("get provider failed, consumer %s find provider instances %s",
			request.ConsumerServiceId, request.ProviderServiceId), err)
		return &discovery.GetInstancesResponse{
			Response: discovery.CreateResponse(discovery.ErrInternal, err.Error()),
		}, err
	}

	findFlag := func() string {
		return fmt.Sprintf("consumer[%s][%s/%s/%s/%s] find provider[%s][%s/%s/%s/%s] instances",
			request.ConsumerServiceId, service.ServiceInfo.Environment, service.ServiceInfo.AppId, service.ServiceInfo.ServiceName, service.ServiceInfo.Version,
			provider.ServiceInfo.ServiceId, provider.ServiceInfo.Environment, provider.ServiceInfo.AppId, provider.ServiceInfo.ServiceName, provider.ServiceInfo.Version)
	}

	rev, _ := ctx.Value(util.CtxRequestRevision).(string)
	serviceIDs := filterServiceIDs(ctx, request.ConsumerServiceId, request.Tags, []*Service{provider})
	if len(serviceIDs) == 0 {
		mes := fmt.Errorf("%s failed, provider does not exist", findFlag())
		log.Error("get instances failed", mes)
		return &discovery.GetInstancesResponse{
			Response: discovery.CreateResponse(discovery.ErrServiceNotExists, mes.Error()),
		}, nil
	}
	instances, err := GetInstancesByServiceID(ctx, request.ProviderServiceId)
	if err != nil {
		log.Error(fmt.Sprintf("get instances failed %s", findFlag()), err)
		return &discovery.GetInstancesResponse{
			Response: discovery.CreateResponse(discovery.ErrInternal, err.Error()),
		}, err
	}
	newRev, _ := formatRevision(request.ConsumerServiceId, instances)
	if rev == newRev {
		instances = nil // for gRPC
	}
	_ = util.WithResponseRev(ctx, newRev)
	return &discovery.GetInstancesResponse{
		Response:  discovery.CreateResponse(discovery.ResponseSuccess, "Query service instances successfully."),
		Instances: instances,
	}, nil
}

// GetProviderInstances returns instances under the specified domain
func (ds *DataSource) GetProviderInstances(ctx context.Context, request *discovery.GetProviderInstancesRequest) (instances []*discovery.MicroServiceInstance, rev string, err error) {
	domain := util.ParseDomain(ctx)
	project := util.ParseProject(ctx)
	filter := bson.M{
		ColumnDomain:  domain,
		ColumnProject: project,
		StringBuilder([]string{ColumnInstanceInfo, ColumnServiceID}): request.ProviderServiceId}

	findRes, err := client.GetMongoClient().Find(ctx, CollectionInstance, filter)
	if err != nil {
		return
	}

	for findRes.Next(ctx) {
		var mongoInstance Instance
		err := findRes.Decode(&mongoInstance)
		if err == nil {
			instances = append(instances, mongoInstance.InstanceInfo)
		}
	}

	return instances, "", nil
}

func (ds *DataSource) GetAllInstances(ctx context.Context, request *discovery.GetAllInstancesRequest) (*discovery.GetAllInstancesResponse, error) {

	domain := util.ParseDomain(ctx)
	project := util.ParseProject(ctx)

	filter := bson.M{ColumnDomain: domain, ColumnProject: project}

	findRes, err := client.GetMongoClient().Find(ctx, CollectionInstance, filter)
	if err != nil {
		return nil, err
	}
	resp := &discovery.GetAllInstancesResponse{
		Response: discovery.CreateResponse(discovery.ResponseSuccess, "Get all instances successfully"),
	}

	for findRes.Next(ctx) {
		var instance Instance
		err := findRes.Decode(&instance)
		if err != nil {
			return &discovery.GetAllInstancesResponse{
				Response: discovery.CreateResponse(discovery.ErrInternal, err.Error()),
			}, err
		}
		resp.Instances = append(resp.Instances, instance.InstanceInfo)
	}

	return resp, nil
}

func (ds *DataSource) BatchGetProviderInstances(ctx context.Context, request *discovery.BatchGetInstancesRequest) (instances []*discovery.MicroServiceInstance, rev string, err error) {
	if request == nil || len(request.ServiceIds) == 0 {
		return nil, "", ErrInvalidParamBatchGetInstancesRequest
	}

	domain := util.ParseDomain(ctx)
	project := util.ParseProject(ctx)

	for _, providerServiceID := range request.ServiceIds {
		filter := bson.M{
			ColumnDomain:  domain,
			ColumnProject: project,
			StringBuilder([]string{ColumnInstanceInfo, ColumnServiceID}): providerServiceID}
		findRes, err := client.GetMongoClient().Find(ctx, CollectionInstance, filter)
		if err != nil {
			return instances, "", nil
		}

		for findRes.Next(ctx) {
			var mongoInstance Instance
			err := findRes.Decode(&mongoInstance)
			if err == nil {
				instances = append(instances, mongoInstance.InstanceInfo)
			}
		}
	}

	return instances, "", nil
}

// FindInstances returns instances under the specified domain
func (ds *DataSource) FindInstances(ctx context.Context, request *discovery.FindInstancesRequest) (*discovery.FindInstancesResponse, error) {
	provider := &discovery.MicroServiceKey{
		Tenant:      util.ParseTargetDomainProject(ctx),
		Environment: request.Environment,
		AppId:       request.AppId,
		ServiceName: request.ServiceName,
		Alias:       request.Alias,
		Version:     request.VersionRule,
	}
	rev, ok := ctx.Value(util.CtxRequestRevision).(string)
	if !ok {
		err := errors.New("rev request context is not type string")
		log.Error("", err)
		return &discovery.FindInstancesResponse{
			Response: discovery.CreateResponse(discovery.ErrInternal, err.Error()),
		}, err
	}

	if apt.IsGlobal(provider) {
		return ds.findSharedServiceInstance(ctx, request, provider, rev)
	}

	return ds.findInstance(ctx, request, provider, rev)
}

func (ds *DataSource) UpdateInstanceStatus(ctx context.Context, request *discovery.UpdateInstanceStatusRequest) (*discovery.UpdateInstanceStatusResponse, error) {
	updateStatusFlag := util.StringJoin([]string{request.ServiceId, request.InstanceId, request.Status}, "/")

	// todo finish get instance
	instance, err := GetInstance(ctx, request.ServiceId, request.InstanceId)
	if err != nil {
		log.Error(fmt.Sprintf("update instance %s status failed", updateStatusFlag), err)
		return &discovery.UpdateInstanceStatusResponse{
			Response: discovery.CreateResponse(discovery.ErrInternal, err.Error()),
		}, err
	}
	if instance == nil {
		log.Error(fmt.Sprintf("update instance %s status failed, instance does not exist", updateStatusFlag), err)
		return &discovery.UpdateInstanceStatusResponse{
			Response: discovery.CreateResponse(discovery.ErrInstanceNotExists, "Service instance does not exist."),
		}, nil
	}

	copyInstanceRef := *instance
	copyInstanceRef.InstanceInfo.Status = request.Status

	if err := UpdateInstanceS(ctx, copyInstanceRef.InstanceInfo); err != nil {
		log.Error(fmt.Sprintf("update instance %s status failed", updateStatusFlag), err)
		resp := &discovery.UpdateInstanceStatusResponse{
			Response: discovery.CreateResponseWithSCErr(err),
		}
		if err.InternalError() {
			return resp, err
		}
		return resp, nil
	}

	log.Info(fmt.Sprintf("update instance[%s] status successfully", updateStatusFlag))
	return &discovery.UpdateInstanceStatusResponse{
		Response: discovery.CreateResponse(discovery.ResponseSuccess, "Update service instance status successfully."),
	}, nil
}

func (ds *DataSource) UpdateInstanceProperties(ctx context.Context, request *discovery.UpdateInstancePropsRequest) (*discovery.UpdateInstancePropsResponse, error) {
	instanceFlag := util.StringJoin([]string{request.ServiceId, request.InstanceId}, "/")

	instance, err := GetInstance(ctx, request.ServiceId, request.InstanceId)
	if err != nil {
		log.Error(fmt.Sprintf("update instance %s properties failed", instanceFlag), err)
		return &discovery.UpdateInstancePropsResponse{
			Response: discovery.CreateResponse(discovery.ErrInternal, err.Error()),
		}, err
	}
	if instance == nil {
		log.Error(fmt.Sprintf("update instance %s properties failed, instance does not exist", instanceFlag), err)
		return &discovery.UpdateInstancePropsResponse{
			Response: discovery.CreateResponse(discovery.ErrInstanceNotExists, "Service instance does not exist."),
		}, nil
	}

	copyInstanceRef := *instance
	copyInstanceRef.InstanceInfo.Properties = request.Properties

	// todo finish update instance
	if err := UpdateInstanceP(ctx, copyInstanceRef.InstanceInfo); err != nil {
		log.Error(fmt.Sprintf("update instance %s properties failed", instanceFlag), err)
		resp := &discovery.UpdateInstancePropsResponse{
			Response: discovery.CreateResponseWithSCErr(err),
		}
		if err.InternalError() {
			return resp, err
		}
		return resp, nil
	}

	log.Info(fmt.Sprintf("update instance[%s] properties successfully", instanceFlag))
	return &discovery.UpdateInstancePropsResponse{
		Response: discovery.CreateResponse(discovery.ResponseSuccess, "Update service instance properties successfully."),
	}, nil
}

func (ds *DataSource) UnregisterInstance(ctx context.Context, request *discovery.UnregisterInstanceRequest) (*discovery.UnregisterInstanceResponse, error) {
	remoteIP := util.GetIPFromContext(ctx)
	serviceID := request.ServiceId
	instanceID := request.InstanceId

	instanceFlag := util.StringJoin([]string{serviceID, instanceID}, "/")

	domain := util.ParseDomain(ctx)
	project := util.ParseProject(ctx)
	filter := bson.M{
		ColumnDomain:  domain,
		ColumnProject: project,
		StringBuilder([]string{ColumnInstanceInfo, ColumnServiceID}):  serviceID,
		StringBuilder([]string{ColumnInstanceInfo, ColumnInstanceID}): instanceID}
	result, err := client.GetMongoClient().Delete(ctx, CollectionInstance, filter)
	if err != nil || result.DeletedCount == 0 {
		log.Error(fmt.Sprintf("unregister instance failed, instance %s, operator %s revoke instance failed", instanceFlag, remoteIP), err)
		return &discovery.UnregisterInstanceResponse{
			Response: discovery.CreateResponse(discovery.ErrInternal, "delete instance failed"),
		}, err
	}

	log.Info(fmt.Sprintf("unregister instance[%s], operator %s", instanceFlag, remoteIP))
	return &discovery.UnregisterInstanceResponse{
		Response: discovery.CreateResponse(discovery.ResponseSuccess, "Unregister service instance successfully."),
	}, nil
}

func (ds *DataSource) Heartbeat(ctx context.Context, request *discovery.HeartbeatRequest) (*discovery.HeartbeatResponse, error) {
	remoteIP := util.GetIPFromContext(ctx)
	instanceFlag := util.StringJoin([]string{request.ServiceId, request.InstanceId}, "/")
	err := KeepAliveLease(ctx, request)
	if err != nil {
		log.Error(fmt.Sprintf("heartbeat failed, instance %s operator %s", instanceFlag, remoteIP), err)
		resp := &discovery.HeartbeatResponse{
			Response: discovery.CreateResponseWithSCErr(err),
		}
		if err.InternalError() {
			return resp, err
		}
		return resp, nil
	}
	return &discovery.HeartbeatResponse{
		Response: discovery.CreateResponse(discovery.ResponseSuccess,
			"Update service instance heartbeat successfully."),
	}, nil
}

func (ds *DataSource) HeartbeatSet(ctx context.Context, request *discovery.HeartbeatSetRequest) (*discovery.HeartbeatSetResponse, error) {
	domainProject := util.ParseDomainProject(ctx)

	heartBeatCount := len(request.Instances)
	existFlag := make(map[string]bool, heartBeatCount)
	instancesHbRst := make(chan *discovery.InstanceHbRst, heartBeatCount)
	noMultiCounter := 0

	for _, heartbeatElement := range request.Instances {
		if _, ok := existFlag[heartbeatElement.ServiceId+heartbeatElement.InstanceId]; ok {
			log.Warn(fmt.Sprintf("instance[%s/%s] is duplicate request heartbeat set",
				heartbeatElement.ServiceId, heartbeatElement.InstanceId))
			continue
		} else {
			existFlag[heartbeatElement.ServiceId+heartbeatElement.InstanceId] = true
			noMultiCounter++
		}
		gopool.Go(getHeartbeatFunc(ctx, domainProject, instancesHbRst, heartbeatElement))
	}

	count := 0
	successFlag := false
	failFlag := false
	instanceHbRstArr := make([]*discovery.InstanceHbRst, 0, heartBeatCount)

	for hbRst := range instancesHbRst {
		count++
		if len(hbRst.ErrMessage) != 0 {
			failFlag = true
		} else {
			successFlag = true
		}
		instanceHbRstArr = append(instanceHbRstArr, hbRst)
		if count == noMultiCounter {
			close(instancesHbRst)
		}
	}

	if !failFlag && successFlag {
		log.Info(fmt.Sprintf("batch update heartbeats[%d] successfully", count))
		return &discovery.HeartbeatSetResponse{
			Response:  discovery.CreateResponse(discovery.ResponseSuccess, "Heartbeat set successfully."),
			Instances: instanceHbRstArr,
		}, nil
	}

	log.Info(fmt.Sprintf("batch update heartbeats failed %v", request.Instances))
	return &discovery.HeartbeatSetResponse{
		Response:  discovery.CreateResponse(discovery.ErrInstanceNotExists, "Heartbeat set failed."),
		Instances: instanceHbRstArr,
	}, nil
}

func (ds *DataSource) BatchFind(ctx context.Context, request *discovery.BatchFindInstancesRequest) (*discovery.BatchFindInstancesResponse, error) {
	response := &discovery.BatchFindInstancesResponse{
		Response: discovery.CreateResponse(discovery.ResponseSuccess, "Batch query service instances successfully."),
	}

	var err error

	response.Services, err = ds.batchFindServices(ctx, request)
	if err != nil {
		return &discovery.BatchFindInstancesResponse{
			Response: discovery.CreateResponse(discovery.ErrInternal, err.Error()),
		}, err
	}

	response.Instances, err = ds.batchFindInstances(ctx, request)
	if err != nil {
		return &discovery.BatchFindInstancesResponse{
			Response: discovery.CreateResponse(discovery.ErrInternal, err.Error()),
		}, err
	}

	return response, nil
}

func registryInstance(ctx context.Context, request *discovery.RegisterInstanceRequest) (*discovery.RegisterInstanceResponse, error) {
	domain := util.ParseDomain(ctx)
	project := util.ParseProject(ctx)
	remoteIP := util.GetIPFromContext(ctx)
	instance := request.Instance
	instanceID := instance.InstanceId
	data := &Instance{
		Domain:       domain,
		Project:      project,
		RefreshTime:  time.Now(),
		InstanceInfo: instance,
	}

	instanceFlag := fmt.Sprintf("endpoints %v, host '%s', serviceID %s",
		instance.Endpoints, instance.HostName, instance.ServiceId)

	insertRes, err := client.GetMongoClient().Insert(ctx, CollectionInstance, data)
	if err != nil {
		log.Error(fmt.Sprintf("register instance failed %s instanceID %s operator %s", instanceFlag, instanceID, remoteIP), err)
		return &discovery.RegisterInstanceResponse{
			Response: discovery.CreateResponse(discovery.ErrUnavailableBackend, err.Error()),
		}, err
	}

	log.Info(fmt.Sprintf("register instance %s, instanceID %s, operator %s",
		instanceFlag, insertRes.InsertedID, remoteIP))
	return &discovery.RegisterInstanceResponse{
		Response:   discovery.CreateResponse(discovery.ResponseSuccess, "Register service instance successfully."),
		InstanceId: instanceID,
	}, nil
}

func (ds *DataSource) findSharedServiceInstance(ctx context.Context, request *discovery.FindInstancesRequest, provider *discovery.MicroServiceKey, rev string) (*discovery.FindInstancesResponse, error) {
	var err error
	// it means the shared micro-services must be the same env with SC.
	provider.Environment = apt.Service.Environment
	findFlag := func() string {
		return fmt.Sprintf("find shared provider[%s/%s/%s/%s]", provider.Environment, provider.AppId, provider.ServiceName, provider.Version)
	}
	basicFilterServices, err := servicesBasicFilter(ctx, provider)
	if err != nil {
		log.Error(fmt.Sprintf("find shared service instance failed %s", findFlag()), err)
		return &discovery.FindInstancesResponse{
			Response: discovery.CreateResponse(discovery.ErrInternal, err.Error()),
		}, err
	}
	services, err := findServices(ctx, provider)
	if err != nil {
		log.Error(fmt.Sprintf("find shared service instance failed %s", findFlag()), err)
		return &discovery.FindInstancesResponse{
			Response: discovery.CreateResponse(discovery.ErrInternal, err.Error()),
		}, err
	}
	if services == nil && len(basicFilterServices) == 0 {
		mes := fmt.Errorf("%s failed, provider does not exist", findFlag())
		log.Error("find shared service instance failed", mes)
		return &discovery.FindInstancesResponse{
			Response: discovery.CreateResponse(discovery.ErrServiceNotExists, mes.Error()),
		}, nil
	}
	serviceIDs := filterServiceIDs(ctx, request.ConsumerServiceId, request.Tags, services)
	instances, err := instancesFilter(ctx, serviceIDs)
	if err != nil {
		log.Error(fmt.Sprintf("find shared service instance failed %s", findFlag()), err)
		return &discovery.FindInstancesResponse{
			Response: discovery.CreateResponse(discovery.ErrInternal, err.Error()),
		}, err
	}
	newRev, _ := formatRevision(request.ConsumerServiceId, instances)
	if rev == newRev {
		instances = nil // for gRPC
	}
	// TODO support gRPC output context
	_ = util.WithResponseRev(ctx, newRev)
	return &discovery.FindInstancesResponse{
		Response:  discovery.CreateResponse(discovery.ResponseSuccess, "Query service instances successfully."),
		Instances: instances,
	}, nil
}

func (ds *DataSource) findInstance(ctx context.Context, request *discovery.FindInstancesRequest, provider *discovery.MicroServiceKey, rev string) (*discovery.FindInstancesResponse, error) {
	var err error
	domainProject := util.ParseDomainProject(ctx)
	service := &Service{ServiceInfo: &discovery.MicroService{Environment: request.Environment}}
	if len(request.ConsumerServiceId) > 0 {
		filter := GeneratorServiceFilter(ctx, request.ConsumerServiceId)
		service, err = GetService(ctx, filter)
		if err != nil {
			if errors.Is(err, datasource.ErrNoData) {
				log.Debug(fmt.Sprintf("consumer does not exist, consumer %s find provider %s/%s/%s/%s",
					request.ConsumerServiceId, request.Environment, request.AppId, request.ServiceName, request.VersionRule))
				return &discovery.FindInstancesResponse{
					Response: discovery.CreateResponse(discovery.ErrServiceNotExists,
						fmt.Sprintf("Consumer[%s] does not exist.", request.ConsumerServiceId)),
				}, nil
			}
			log.Error(fmt.Sprintf("get consumer failed, consumer %s find provider %s/%s/%s/%s",
				request.ConsumerServiceId, request.Environment, request.AppId, request.ServiceName, request.VersionRule), err)
			return &discovery.FindInstancesResponse{
				Response: discovery.CreateResponse(discovery.ErrInternal, err.Error()),
			}, err
		}
		provider.Environment = service.ServiceInfo.Environment
	}

	// provider is not a shared micro-service,
	// only allow shared micro-service instances found request different domains.
	ctx = util.SetTargetDomainProject(ctx, util.ParseDomain(ctx), util.ParseProject(ctx))
	provider.Tenant = util.ParseTargetDomainProject(ctx)

	findFlag := func() string {
		return fmt.Sprintf("Consumer[%s][%s/%s/%s/%s] find provider[%s/%s/%s/%s]",
			request.ConsumerServiceId, service.ServiceInfo.Environment, service.ServiceInfo.AppId, service.ServiceInfo.ServiceName, service.ServiceInfo.Version,
			provider.Environment, provider.AppId, provider.ServiceName, provider.Version)
	}
	basicFilterServices, err := servicesBasicFilter(ctx, provider)
	if err != nil {
		log.Error(fmt.Sprintf("find instance failed %s", findFlag()), err)
		return &discovery.FindInstancesResponse{
			Response: discovery.CreateResponse(discovery.ErrInternal, err.Error()),
		}, err
	}
	services, err := findServices(ctx, provider)
	if err != nil {
		log.Error(fmt.Sprintf("find instance failed %s", findFlag()), err)
		return &discovery.FindInstancesResponse{
			Response: discovery.CreateResponse(discovery.ErrInternal, err.Error()),
		}, err
	}
	if services == nil && len(basicFilterServices) == 0 {
		mes := fmt.Errorf("%s failed, provider does not exist", findFlag())
		log.Error("find instance failed", mes)
		return &discovery.FindInstancesResponse{
			Response: discovery.CreateResponse(discovery.ErrServiceNotExists, mes.Error()),
		}, nil
	}
	serviceIDs := filterServiceIDs(ctx, request.ConsumerServiceId, request.Tags, services)
	instances, err := instancesFilter(ctx, serviceIDs)
	if err != nil {
		log.Error(fmt.Sprintf("find instance failed %s", findFlag()), err)
		return &discovery.FindInstancesResponse{
			Response: discovery.CreateResponse(discovery.ErrInternal, err.Error()),
		}, err
	}
	// add dependency queue
	if len(request.ConsumerServiceId) > 0 &&
		len(serviceIDs) > 0 {
		provider, err = ds.reshapeProviderKey(ctx, provider, serviceIDs[0])
		if err != nil {
			return nil, err
		}
		if provider != nil {
			err = AddServiceVersionRule(ctx, domainProject, service.ServiceInfo, provider)
		} else {
			mes := fmt.Errorf("%s failed, provider does not exist", findFlag())
			log.Error("add service version rule failed", mes)
			return &discovery.FindInstancesResponse{
				Response: discovery.CreateResponse(discovery.ErrServiceNotExists, mes.Error()),
			}, nil
		}
		if err != nil {
			log.Error(fmt.Sprintf("add service version rule failed %s", findFlag()), err)
			return &discovery.FindInstancesResponse{
				Response: discovery.CreateResponse(discovery.ErrInternal, err.Error()),
			}, err
		}
	}
	newRev, _ := formatRevision(request.ConsumerServiceId, instances)
	if rev == newRev {
		instances = nil // for gRPC
	}
	// TODO support gRPC output context
	_ = util.WithResponseRev(ctx, newRev)
	return &discovery.FindInstancesResponse{
		Response:  discovery.CreateResponse(discovery.ResponseSuccess, "Query service instances successfully."),
		Instances: instances,
	}, nil
}

func (ds *DataSource) reshapeProviderKey(ctx context.Context, provider *discovery.MicroServiceKey, providerID string) (
	*discovery.MicroServiceKey, error) {
	//维护version的规则,service name 可能是别名，所以重新获取
	filter := GeneratorServiceFilter(ctx, providerID)
	providerService, err := GetService(ctx, filter)
	if err != nil {
		return nil, err
	}

	versionRule := provider.Version
	provider = discovery.MicroServiceToKey(provider.Tenant, providerService.ServiceInfo)
	provider.Version = versionRule
	return provider, nil
}

func AddServiceVersionRule(ctx context.Context, domainProject string, consumer *discovery.MicroService, provider *discovery.MicroServiceKey) error {
	consumerKey := discovery.MicroServiceToKey(domainProject, consumer)
	exist, err := DependencyRuleExist(ctx, provider, consumerKey)
	if exist || err != nil {
		return err
	}

	r := &discovery.ConsumerDependency{
		Consumer:  consumerKey,
		Providers: []*discovery.MicroServiceKey{provider},
		Override:  false,
	}
	err = syncDependencyRule(ctx, domainProject, r)

	if err != nil {
		return err
	}

	return nil
}

func DependencyRuleExist(ctx context.Context, provider *discovery.MicroServiceKey, consumer *discovery.MicroServiceKey) (bool, error) {
	targetDomainProject := provider.Tenant
	if len(targetDomainProject) == 0 {
		targetDomainProject = consumer.Tenant
	}
	consumerKey := GenerateConsumerDependencyRuleKey(consumer.Tenant, consumer)
	existed, err := DependencyRuleExistUtil(ctx, consumerKey, provider)
	if err != nil || existed {
		return existed, err
	}
	providerKey := GenerateProviderDependencyRuleKey(targetDomainProject, provider)
	return DependencyRuleExistUtil(ctx, providerKey, consumer)
}

func DependencyRuleExistUtil(ctx context.Context, key bson.M, target *discovery.MicroServiceKey) (bool, error) {
	compareData, err := TransferToMicroServiceDependency(ctx, key)
	if err != nil {
		return false, err
	}

	if len(compareData.Dependency) != 0 {
		isEqual, err := datasource.ContainServiceDependency(compareData.Dependency, target)
		if err != nil {
			return false, err
		}
		if isEqual {
			return true, nil
		}
	}
	return false, nil
}

func GetInstance(ctx context.Context, serviceID string, instanceID string) (*Instance, error) {
	domain := util.ParseDomain(ctx)
	project := util.ParseProject(ctx)
	filter := bson.M{
		ColumnDomain:  domain,
		ColumnProject: project,
		StringBuilder([]string{ColumnInstanceInfo, ColumnServiceID}):  serviceID,
		StringBuilder([]string{ColumnInstanceInfo, ColumnInstanceID}): instanceID}
	findRes, err := client.GetMongoClient().FindOne(ctx, CollectionInstance, filter)
	if err != nil {
		return nil, err
	}
	var instance *Instance
	if findRes.Err() != nil {
		//not get any service,not db err
		return nil, nil
	}
	err = findRes.Decode(&instance)
	if err != nil {
		return nil, err
	}
	return instance, nil
}

func UpdateInstanceS(ctx context.Context, instance *discovery.MicroServiceInstance) *discovery.Error {
	domain := util.ParseDomain(ctx)
	project := util.ParseProject(ctx)
	filter := bson.M{
		ColumnDomain:  domain,
		ColumnProject: project,
		StringBuilder([]string{ColumnInstanceInfo, ColumnServiceID}):  instance.ServiceId,
		StringBuilder([]string{ColumnInstanceInfo, ColumnInstanceID}): instance.InstanceId}
	_, err := client.GetMongoClient().Update(ctx, CollectionInstance, filter, bson.M{"$set": bson.M{"instance.motTimestamp": strconv.FormatInt(time.Now().Unix(), 10), "instance.status": instance.Status}})
	if err != nil {
		return discovery.NewError(discovery.ErrUnavailableBackend, err.Error())
	}
	return nil
}

func UpdateInstanceP(ctx context.Context, instance *discovery.MicroServiceInstance) *discovery.Error {
	domain := util.ParseDomain(ctx)
	project := util.ParseProject(ctx)
	filter := bson.M{
		ColumnDomain:  domain,
		ColumnProject: project,
		StringBuilder([]string{ColumnInstanceInfo, ColumnServiceID}):  instance.ServiceId,
		StringBuilder([]string{ColumnInstanceInfo, ColumnInstanceID}): instance.InstanceId}
	_, err := client.GetMongoClient().Update(ctx, CollectionInstance, filter, bson.M{"$set": bson.M{"instance.motTimestamp": strconv.FormatInt(time.Now().Unix(), 10), "instance.properties": instance.Properties}})
	if err != nil {
		return discovery.NewError(discovery.ErrUnavailableBackend, err.Error())
	}
	return nil
}

func KeepAliveLease(ctx context.Context, request *discovery.HeartbeatRequest) *discovery.Error {
	_, err := heartbeat.Instance().Heartbeat(ctx, request)
	if err != nil {
		return discovery.NewError(discovery.ErrInstanceNotExists, err.Error())
	}
	return nil
}

func getHeartbeatFunc(ctx context.Context, domainProject string, instancesHbRst chan<- *discovery.InstanceHbRst, element *discovery.HeartbeatSetElement) func(context.Context) {
	return func(_ context.Context) {
		hbRst := &discovery.InstanceHbRst{
			ServiceId:  element.ServiceId,
			InstanceId: element.InstanceId,
			ErrMessage: "",
		}

		req := &discovery.HeartbeatRequest{
			InstanceId: element.InstanceId,
			ServiceId:  element.ServiceId,
		}

		err := KeepAliveLease(ctx, req)
		if err != nil {
			hbRst.ErrMessage = err.Error()
			log.Error(fmt.Sprintf("heartbeat set failed %s %s", element.ServiceId, element.InstanceId), err)
		}
		instancesHbRst <- hbRst
	}
}

func (ds *DataSource) batchFindServices(ctx context.Context, request *discovery.BatchFindInstancesRequest) (
	*discovery.BatchFindResult, error) {
	if len(request.Services) == 0 {
		return nil, nil
	}
	cloneCtx := util.CloneContext(ctx)

	services := &discovery.BatchFindResult{}
	failedResult := make(map[int32]*discovery.FindFailedResult)
	for index, key := range request.Services {
		findCtx := util.SetContext(cloneCtx, util.CtxRequestRevision, key.Rev)
		resp, err := ds.FindInstances(findCtx, &discovery.FindInstancesRequest{
			ConsumerServiceId: request.ConsumerServiceId,
			AppId:             key.Service.AppId,
			ServiceName:       key.Service.ServiceName,
			VersionRule:       key.Service.Version,
			Environment:       key.Service.Environment,
		})
		if err != nil {
			return nil, err
		}
		failed, ok := failedResult[resp.Response.GetCode()]
		AppendFindResponse(findCtx, int64(index), resp.Response, resp.Instances,
			&services.Updated, &services.NotModified, &failed)
		if !ok && failed != nil {
			failedResult[resp.Response.GetCode()] = failed
		}
	}
	for _, result := range failedResult {
		services.Failed = append(services.Failed, result)
	}
	return services, nil
}

func (ds *DataSource) batchFindInstances(ctx context.Context, request *discovery.BatchFindInstancesRequest) (*discovery.BatchFindResult, error) {
	if len(request.Instances) == 0 {
		return nil, nil
	}
	cloneCtx := util.CloneContext(ctx)
	// can not find the shared provider instances
	cloneCtx = util.SetTargetDomainProject(cloneCtx, util.ParseDomain(ctx), util.ParseProject(ctx))

	instances := &discovery.BatchFindResult{}
	failedResult := make(map[int32]*discovery.FindFailedResult)
	for index, key := range request.Instances {
		getCtx := util.SetContext(cloneCtx, util.CtxRequestRevision, key.Rev)
		resp, err := ds.GetInstance(getCtx, &discovery.GetOneInstanceRequest{
			ConsumerServiceId:  request.ConsumerServiceId,
			ProviderServiceId:  key.Instance.ServiceId,
			ProviderInstanceId: key.Instance.InstanceId,
		})
		if err != nil {
			return nil, err
		}
		failed, ok := failedResult[resp.Response.GetCode()]
		AppendFindResponse(getCtx, int64(index), resp.Response, []*discovery.MicroServiceInstance{resp.Instance},
			&instances.Updated, &instances.NotModified, &failed)
		if !ok && failed != nil {
			failedResult[resp.Response.GetCode()] = failed
		}
	}
	for _, result := range failedResult {
		instances.Failed = append(instances.Failed, result)
	}
	return instances, nil
}

func AppendFindResponse(ctx context.Context, index int64, resp *discovery.Response, instances []*discovery.MicroServiceInstance,
	updatedResult *[]*discovery.FindResult, notModifiedResult *[]int64, failedResult **discovery.FindFailedResult) {
	if code := resp.GetCode(); code != discovery.ResponseSuccess {
		if *failedResult == nil {
			*failedResult = &discovery.FindFailedResult{
				Error: discovery.NewError(code, resp.GetMessage()),
			}
		}
		(*failedResult).Indexes = append((*failedResult).Indexes, index)
		return
	}
	iv, _ := ctx.Value(util.CtxRequestRevision).(string)
	ov, _ := ctx.Value(util.CtxResponseRevision).(string)
	if len(iv) > 0 && iv == ov {
		*notModifiedResult = append(*notModifiedResult, index)
		return
	}
	*updatedResult = append(*updatedResult, &discovery.FindResult{
		Index:     index,
		Instances: instances,
		Rev:       ov,
	})
}

func preProcessRegisterInstance(ctx context.Context, instance *discovery.MicroServiceInstance) *discovery.Error {
	if len(instance.Status) == 0 {
		instance.Status = discovery.MSI_UP
	}

	if len(instance.InstanceId) == 0 {
		instance.InstanceId = uuid.Generator().GetInstanceID(ctx)
	}

	instance.Timestamp = strconv.FormatInt(time.Now().Unix(), 10)
	instance.ModTimestamp = instance.Timestamp

	// 这里应该根据租约计时
	renewalInterval := apt.RegistryDefaultLeaseRenewalinterval
	retryTimes := apt.RegistryDefaultLeaseRetrytimes
	if instance.HealthCheck == nil {
		instance.HealthCheck = &discovery.HealthCheck{
			Mode:     discovery.CHECK_BY_HEARTBEAT,
			Interval: renewalInterval,
			Times:    retryTimes,
		}
	} else {
		// Health check对象仅用于呈现服务健康检查逻辑，如果CHECK_BY_PLATFORM类型，表明由sidecar代发心跳，实例120s超时
		switch instance.HealthCheck.Mode {
		case discovery.CHECK_BY_HEARTBEAT:
			d := instance.HealthCheck.Interval * (instance.HealthCheck.Times + 1)
			if d <= 0 {
				return discovery.NewError(discovery.ErrInvalidParams, "invalid 'healthCheck' settings in request body.")
			}
		case discovery.CHECK_BY_PLATFORM:
			// 默认120s
			instance.HealthCheck.Interval = renewalInterval
			instance.HealthCheck.Times = retryTimes
		}
	}

	filter := GeneratorServiceFilter(ctx, instance.ServiceId)
	microservice, err := GetService(ctx, filter)
	if err != nil {
		return discovery.NewError(discovery.ErrServiceNotExists, "invalid 'serviceID' in request body.")
	}
	instance.Version = microservice.ServiceInfo.Version
	return nil
}

// servicesBasicFilter query services with domain, project, env, appID, serviceName, alias
func servicesBasicFilter(ctx context.Context, key *discovery.MicroServiceKey) ([]*Service, error) {
	tenant := strings.Split(key.Tenant, "/")
	if len(tenant) != 2 {
		return nil, errors.New("invalid 'domain' or 'project'")
	}
	filter := bson.M{
		ColumnDomain:  tenant[0],
		ColumnProject: tenant[1],
		StringBuilder([]string{ColumnServiceInfo, ColumnEnv}):         key.Environment,
		StringBuilder([]string{ColumnServiceInfo, ColumnAppID}):       key.AppId,
		StringBuilder([]string{ColumnServiceInfo, ColumnServiceName}): key.ServiceName,
		StringBuilder([]string{ColumnServiceInfo, ColumnAlias}):       key.Alias,
	}
	rangeIdx := strings.Index(key.Version, "-")
	// if the version number is clear, need to add the version number to query
	switch {
	case key.Version == "latest":
		return servicesFilter(ctx, filter)
	case len(key.Version) > 0 && key.Version[len(key.Version)-1:] == "+":
		return servicesFilter(ctx, filter)
	case rangeIdx > 0:
		return servicesFilter(ctx, filter)
	default:
		filter[StringBuilder([]string{ColumnServiceInfo, ColumnVersion})] = key.Version
		return servicesFilter(ctx, filter)
	}
}

func findServices(ctx context.Context, key *discovery.MicroServiceKey) ([]*Service, error) {
	tenant := strings.Split(key.Tenant, "/")
	if len(tenant) != 2 {
		return nil, errors.New("invalid 'domain' or 'project'")
	}
	rangeIdx := strings.Index(key.Version, "-")
	filter := bson.M{
		ColumnDomain:  tenant[0],
		ColumnProject: tenant[1],
		StringBuilder([]string{ColumnServiceInfo, ColumnEnv}):         key.Environment,
		StringBuilder([]string{ColumnServiceInfo, ColumnAppID}):       key.AppId,
		StringBuilder([]string{ColumnServiceInfo, ColumnServiceName}): key.ServiceName,
		StringBuilder([]string{ColumnServiceInfo, ColumnAlias}):       key.Alias,
	}
	switch {
	case key.Version == "latest":
		return latestServicesFilter(ctx, filter)
	case len(key.Version) > 0 && key.Version[len(key.Version)-1:] == "+":
		start := key.Version[:len(key.Version)-1]
		filter[StringBuilder([]string{ColumnServiceInfo, ColumnVersion})] = bson.M{"$gte": start}
		return servicesFilter(ctx, filter)
	case rangeIdx > 0:
		start := key.Version[:rangeIdx]
		end := key.Version[rangeIdx+1:]
		filter[StringBuilder([]string{ColumnServiceInfo, ColumnVersion})] = bson.M{"$gte": start, "$lte": end}
		return servicesFilter(ctx, filter)
	default:
		filter[StringBuilder([]string{ColumnServiceInfo, ColumnVersion})] = key.Version
		return servicesFilter(ctx, filter)
	}
}

func instancesFilter(ctx context.Context, serviceIDs []string) ([]*discovery.MicroServiceInstance, error) {
	var instances []*discovery.MicroServiceInstance
	if len(serviceIDs) == 0 {
		return instances, nil
	}
	resp, err := client.GetMongoClient().Find(ctx, CollectionInstance, bson.M{StringBuilder([]string{ColumnInstanceInfo, ColumnServiceID}): bson.M{"$in": serviceIDs}}, &options.FindOptions{
		Sort: bson.M{StringBuilder([]string{ColumnInstanceInfo, ColumnVersion}): -1}})
	if err != nil {
		return nil, err
	}
	if resp == nil {
		return nil, errors.New("no related instances were found")
	}
	for resp.Next(ctx) {
		var instance Instance
		err := resp.Decode(&instance)
		if err != nil {
			return nil, err
		}
		instances = append(instances, instance.InstanceInfo)
	}
	return instances, nil
}

func filterServiceIDs(ctx context.Context, consumerID string, tags []string, services []*Service) []string {
	var filterService []*Service
	var serviceIDs []string
	if len(services) == 0 {
		return serviceIDs
	}
	filterService = tagsFilter(services, tags)
	filterService = accessibleFilter(ctx, consumerID, filterService)
	for _, service := range filterService {
		serviceIDs = append(serviceIDs, service.ServiceInfo.ServiceId)
	}
	return serviceIDs
}

func tagsFilter(services []*Service, tags []string) []*Service {
	if len(tags) == 0 {
		return services
	}
	var newServices []*Service
	for _, service := range services {
		index := 0
		for ; index < len(tags); index++ {
			if _, ok := service.Tags[tags[index]]; !ok {
				break
			}
		}
		if index == len(tags) {
			newServices = append(newServices, service)
		}
	}
	return newServices
}

func accessibleFilter(ctx context.Context, consumerID string, services []*Service) []*Service {
	var newServices []*Service
	for _, service := range services {
		if err := accessible(ctx, consumerID, service.ServiceInfo.ServiceId); err != nil {
			findFlag := fmt.Sprintf("consumer '%s' find provider %s/%s/%s", consumerID,
				service.ServiceInfo.AppId, service.ServiceInfo.ServiceName, service.ServiceInfo.Version)
			log.Error(fmt.Sprintf("accessible filter failed, %s", findFlag), err)
			continue
		}
		newServices = append(newServices, service)
	}
	return newServices
}

func servicesFilter(ctx context.Context, filter bson.M) ([]*Service, error) {
	resp, err := client.GetMongoClient().Find(ctx, CollectionService, filter)
	if err != nil {
		return nil, err
	}
	if resp == nil {
		return nil, errors.New("no related services were found")
	}
	var services []*Service
	for resp.Next(ctx) {
		var service Service
		err := resp.Decode(&service)
		if err != nil {
			log.Error("type conversion error", err)
			return nil, err
		}
		services = append(services, &service)
	}
	return services, nil
}

func latestServicesFilter(ctx context.Context, filter bson.M) ([]*Service, error) {
	resp, err := client.GetMongoClient().Find(ctx, CollectionService, filter, &options.FindOptions{
		Sort: bson.M{StringBuilder([]string{ColumnServiceInfo, ColumnVersion}): -1}})
	if err != nil {
		return nil, err
	}
	if resp == nil {
		return nil, errors.New("no related services were found")
	}
	var services []*Service
	for resp.Next(ctx) {
		var service Service
		err := resp.Decode(&service)
		if err != nil {
			log.Error("type conversion error", err)
			return nil, err
		}
		services = append(services, &service)
		if services != nil {
			return services, nil
		}
	}
	return services, nil
}

func getTags(ctx context.Context, domain string, project string, serviceID string) (tags map[string]string, err error) {
	filter := bson.M{
		ColumnDomain:  domain,
		ColumnProject: project,
		StringBuilder([]string{ColumnServiceInfo, ColumnServiceID}): serviceID,
	}
	result, err := client.GetMongoClient().FindOne(ctx, CollectionService, filter)
	if err != nil {
		return nil, err
	}
	if result.Err() != nil {
		return nil, result.Err()
	}
	var service Service
	err = result.Decode(&service)
	if err != nil {
		log.Error("type conversion error", err)
		return nil, err
	}
	return service.Tags, nil
}

func getService(ctx context.Context, domain string, project string, serviceID string) (*Service, error) {
	filter := bson.M{
		ColumnDomain:  domain,
		ColumnProject: project,
		StringBuilder([]string{ColumnServiceInfo, ColumnServiceID}): serviceID,
	}
	result, err := client.GetMongoClient().FindOne(ctx, CollectionService, filter)
	if err != nil {
		return nil, err
	}
	if result.Err() != nil {
		return nil, result.Err()
	}
	var svc Service
	err = result.Decode(&svc)
	if err != nil {
		return nil, err
	}
	return &svc, nil
}

func accessible(ctx context.Context, consumerID string, providerID string) *discovery.Error {
	if len(consumerID) == 0 {
		return nil
	}

	consumerDomain, consumerProject := util.ParseDomain(ctx), util.ParseProject(ctx)
	providerDomain, providerProject := util.ParseTargetDomain(ctx), util.ParseTargetProject(ctx)

	consumerService, err := getService(ctx, consumerDomain, consumerProject, consumerID)
	if err != nil {
		return discovery.NewError(discovery.ErrInternal, fmt.Sprintf("an error occurred in query consumer(%s)", err.Error()))
	}
	if consumerService == nil {
		return discovery.NewError(discovery.ErrServiceNotExists, "consumer serviceID is invalid")
	}

	// 跨应用权限
	providerService, err := getService(ctx, providerDomain, providerProject, providerID)
	if err != nil {
		return discovery.NewError(discovery.ErrInternal, fmt.Sprintf("an error occurred in query provider(%s)", err.Error()))
	}
	if providerService == nil {
		return discovery.NewError(discovery.ErrServiceNotExists, "provider serviceID is invalid")
	}
	err = allowAcrossDimension(ctx, providerService, consumerService)
	if err != nil {
		return discovery.NewError(discovery.ErrPermissionDeny, err.Error())
	}

	// 黑白名单
	rules, err := getRulesUtil(ctx, providerDomain, providerProject, providerID)
	if err != nil {
		return discovery.NewError(discovery.ErrInternal, fmt.Sprintf("an error occurred in query provider rules(%s)", err.Error()))
	}

	if len(rules) == 0 {
		return nil
	}

	validateTags, err := getTags(ctx, consumerDomain, consumerProject, consumerService.ServiceInfo.ServiceId)
	if err != nil {
		return discovery.NewError(discovery.ErrInternal, fmt.Sprintf("an error occurred in query consumer tags(%s)", err.Error()))
	}
	return MatchRules(rules, consumerService.ServiceInfo, validateTags)
}

func MatchRules(rulesOfProvider []*Rule, consumer *discovery.MicroService, tagsOfConsumer map[string]string) *discovery.Error {
	if consumer == nil {
		return discovery.NewError(discovery.ErrInvalidParams, "consumer is nil")
	}

	if len(rulesOfProvider) <= 0 {
		return nil
	}
	if rulesOfProvider[0].RuleInfo.RuleType == "WHITE" {
		return patternWhiteList(rulesOfProvider, tagsOfConsumer, consumer)
	}
	return patternBlackList(rulesOfProvider, tagsOfConsumer, consumer)
}

func parsePattern(v reflect.Value, rule *discovery.ServiceRule, tagsOfConsumer map[string]string, consumerID string) (string, *discovery.Error) {
	if strings.HasPrefix(rule.Attribute, "tag_") {
		key := rule.Attribute[4:]
		value := tagsOfConsumer[key]
		if len(value) == 0 {
			log.Info(fmt.Sprintf("can not find service[%s] tag[%s]", consumerID, key))
		}
		return value, nil
	}
	key := v.FieldByName(rule.Attribute)
	if !key.IsValid() {
		log.Error(fmt.Sprintf("can not find service[%s] field[%s], ruleID is %s",
			consumerID, rule.Attribute, rule.RuleId), nil)
		return "", discovery.NewError(discovery.ErrInternal, fmt.Sprintf("can not find field '%s'", rule.Attribute))
	}
	return key.String(), nil

}

func patternWhiteList(rulesOfProvider []*Rule, tagsOfConsumer map[string]string, consumer *discovery.MicroService) *discovery.Error {
	v := reflect.Indirect(reflect.ValueOf(consumer))
	consumerID := consumer.ServiceId
	for _, rule := range rulesOfProvider {
		value, err := parsePattern(v, rule.RuleInfo, tagsOfConsumer, consumerID)
		if err != nil {
			return err
		}
		if len(value) == 0 {
			continue
		}

		match, _ := regexp.MatchString(rule.RuleInfo.Pattern, value)
		if match {
			log.Info(fmt.Sprintf("consumer[%s][%s/%s/%s/%s] match white list, rule.Pattern is %s, value is %s",
				consumerID, consumer.Environment, consumer.AppId, consumer.ServiceName, consumer.Version,
				rule.RuleInfo.Pattern, value))
			return nil
		}
	}
	return discovery.NewError(discovery.ErrPermissionDeny, "not found in white list")
}

func patternBlackList(rulesOfProvider []*Rule, tagsOfConsumer map[string]string, consumer *discovery.MicroService) *discovery.Error {
	v := reflect.Indirect(reflect.ValueOf(consumer))
	consumerID := consumer.ServiceId
	for _, rule := range rulesOfProvider {
		var value string
		value, err := parsePattern(v, rule.RuleInfo, tagsOfConsumer, consumerID)
		if err != nil {
			return err
		}
		if len(value) == 0 {
			continue
		}

		match, _ := regexp.MatchString(rule.RuleInfo.Pattern, value)
		if match {
			log.Warn(fmt.Sprintf("no permission to access, consumer[%s][%s/%s/%s/%s] match black list, rule.Pattern is %s, value is %s",
				consumerID, consumer.Environment, consumer.AppId, consumer.ServiceName, consumer.Version,
				rule.RuleInfo.Pattern, value))
			return discovery.NewError(discovery.ErrPermissionDeny, "found in black list")
		}
	}
	return nil
}

func getRulesUtil(ctx context.Context, domain string, project string, serviceID string) ([]*Rule, error) {
	filter := bson.M{
		ColumnDomain:    domain,
		ColumnProject:   project,
		ColumnServiceID: serviceID,
	}
	cursor, err := client.GetMongoClient().Find(ctx, CollectionRule, filter)
	if err != nil {
		return nil, err
	}
	if cursor.Err() != nil {
		return nil, cursor.Err()
	}
	var rules []*Rule
	defer cursor.Close(ctx)
	for cursor.Next(ctx) {
		var rule Rule
		err := cursor.Decode(&rule)
		if err != nil {
			log.Error("type conversion error", err)
			return nil, err
		}
		rules = append(rules, &rule)
	}
	return rules, nil
}

func allowAcrossDimension(ctx context.Context, providerService *Service, consumerService *Service) error {
	if providerService.ServiceInfo.AppId != consumerService.ServiceInfo.AppId {
		if len(providerService.ServiceInfo.Properties) == 0 {
			return fmt.Errorf("not allow across app access")
		}

		if allowCrossApp, ok := providerService.ServiceInfo.Properties[discovery.PropAllowCrossApp]; !ok || strings.ToLower(allowCrossApp) != "true" {
			return fmt.Errorf("not allow across app access")
		}
	}
	if !apt.IsGlobal(discovery.MicroServiceToKey(util.ParseTargetDomainProject(ctx), providerService.ServiceInfo)) &&
		providerService.ServiceInfo.Environment != consumerService.ServiceInfo.Environment {
		return fmt.Errorf("not allow across environment access")
	}
	return nil
}

func GetInstanceCountOfOneService(ctx context.Context, serviceID string) (int64, error) {
	filter := GeneratorServiceInstanceFilter(ctx, serviceID)
	count, err := client.GetMongoClient().Count(ctx, CollectionInstance, filter)
	if err != nil {
		return 0, nil
	}
	return count, nil
}

func GetAllInstancesOfOneService(ctx context.Context, serviceID string) ([]*discovery.MicroServiceInstance, error) {
	filter := GeneratorServiceInstanceFilter(ctx, serviceID)
	res, err := client.GetMongoClient().Find(ctx, CollectionInstance, filter)
	if err != nil {
		return nil, err
	}
	var instances []*discovery.MicroServiceInstance
	for res.Next(ctx) {
		var tmp Instance
		err := res.Decode(&tmp)
		if err != nil {
			return nil, err
		}
		instances = append(instances, tmp.InstanceInfo)
	}
	return instances, nil
}

func GetInstances(ctx context.Context, filter bson.M) ([]*Instance, error) {
	res, err := client.GetMongoClient().Find(ctx, CollectionInstance, filter)
	if err != nil {
		return nil, err
	}
	var instances []*Instance
	for res.Next(ctx) {
		var tmp *Instance
		err := res.Decode(&tmp)
		if err != nil {
			return nil, err
		}
		instances = append(instances, tmp)
	}
	return instances, nil
}

func GeneratorServiceVersionsFilter(ctx context.Context, service *discovery.MicroServiceKey) bson.M {
	domain := util.ParseDomain(ctx)
	project := util.ParseProject(ctx)

	return bson.M{
		ColumnDomain:  domain,
		ColumnProject: project,
		StringBuilder([]string{ColumnServiceInfo, ColumnEnv}):         service.Environment,
		StringBuilder([]string{ColumnServiceInfo, ColumnAppID}):       service.AppId,
		StringBuilder([]string{ColumnServiceInfo, ColumnServiceName}): service.ServiceName}
}

func GeneratorServiceInstanceFilter(ctx context.Context, serviceID string) bson.M {
	domain := util.ParseDomain(ctx)
	project := util.ParseProject(ctx)
	return bson.M{
		ColumnDomain:  domain,
		ColumnProject: project,
		StringBuilder([]string{ColumnInstanceInfo, ColumnServiceID}): serviceID}
}

func GetServiceByID(ctx context.Context, serviceID string) (*Service, error) {
	cacheService, ok := sd.Store().Service().Cache().Get(serviceID).(sd.Service)
	if !ok {
		//no service in cache,get it from mongodb
		return GetService(ctx, GeneratorServiceFilter(ctx, serviceID))
	}
	return cacheToService(cacheService), nil
}

func cacheToService(service sd.Service) *Service {
	return &Service{
		Domain:      service.Domain,
		Project:     service.Project,
		Tags:        service.Tags,
		ServiceInfo: service.ServiceInfo,
	}
}

func GetInstancesByServiceID(ctx context.Context, serviceID string) ([]*discovery.MicroServiceInstance, error) {
	var res []*discovery.MicroServiceInstance
	var cacheUnavailable bool
	cacheInstances := sd.Store().Instance().Cache().GetIndexData(serviceID)
	for _, instID := range cacheInstances {
		inst, ok := sd.Store().Instance().Cache().Get(instID).(sd.Instance)
		if !ok {
			cacheUnavailable = true
			break
		}
		res = append(res, inst.InstanceInfo)
	}
	if cacheUnavailable || len(res) == 0 {
		res, err := instancesFilter(ctx, []string{serviceID})
		if err != nil {
			return nil, err
		}
		return res, nil
	}
	return res, nil
}

<<<<<<< HEAD
func DeleteDependencyForDeleteService(domainProject string, serviceID string, service *discovery.MicroServiceKey) error {
	conDep := new(discovery.ConsumerDependency)
	conDep.Consumer = service
	conDep.Providers = []*discovery.MicroServiceKey{}
	conDep.Override = true
	err := syncDependencyRule(context.TODO(), domainProject, conDep)
	if err != nil {
		return err
	}
	return nil
}

=======
>>>>>>> fbcd26c7
func formatRevision(consumerServiceID string, instances []*discovery.MicroServiceInstance) (string, error) {
	if instances == nil {
		return fmt.Sprintf("%x", sha1.Sum(util.StringToBytesWithNoCopy(consumerServiceID))), nil
	}
	copyInstance := make([]*discovery.MicroServiceInstance, len(instances))
	copy(copyInstance, instances)
	sort.Sort(InstanceSlice(copyInstance))
	data, err := json.Marshal(copyInstance)
	if err != nil {
		log.Error("fail to marshal instance json", err)
		return "", err
	}
	s := fmt.Sprintf("%s.%x", consumerServiceID, sha1.Sum(data))
	return fmt.Sprintf("%x", sha1.Sum(util.StringToBytesWithNoCopy(s))), nil
}<|MERGE_RESOLUTION|>--- conflicted
+++ resolved
@@ -3019,7 +3019,6 @@
 	return res, nil
 }
 
-<<<<<<< HEAD
 func DeleteDependencyForDeleteService(domainProject string, serviceID string, service *discovery.MicroServiceKey) error {
 	conDep := new(discovery.ConsumerDependency)
 	conDep.Consumer = service
@@ -3032,8 +3031,6 @@
 	return nil
 }
 
-=======
->>>>>>> fbcd26c7
 func formatRevision(consumerServiceID string, instances []*discovery.MicroServiceInstance) (string, error) {
 	if instances == nil {
 		return fmt.Sprintf("%x", sha1.Sum(util.StringToBytesWithNoCopy(consumerServiceID))), nil
